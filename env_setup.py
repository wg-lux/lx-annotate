--- conflicted
+++ resolved
@@ -16,7 +16,6 @@
 import os
 import json
 
-<<<<<<< HEAD
 # get_safe_random_secret_key
 def get_safe_random_secret_key():
     """
@@ -46,33 +45,9 @@
     
     return safe_key
     
-=======
-# Generate random keys
-SALT = get_random_secret_key()
-SECRET_KEY = get_random_secret_key()
-
-# Define the correct path for the .env file
-project_root = Path(__file__).resolve().parent.parent  # Adjust to point to the project root
-settings_pkg = "lx_annotate"  # Adjust if your settings package name differs
-target_dir = project_root
-
-target = target_dir / ".env"
-
-target_dir.mkdir(parents=True, exist_ok=True)
-
-# Ensure the .env file exists
-template = project_root / "conf_template" / "default.env"
-
-target_dir.mkdir(parents=True, exist_ok=True)
->>>>>>> 48bef31f
 
 # --- Constants ---
 DEFAULT_DB_PASSWORD = "changeme_in_production"  # Placeholder password
-
-# --- Load Nix Variables ---
-nix_vars = {}
-nix_vars_path = Path(".devenv-vars.json")
-if nix_vars_path.exists():
     with open(nix_vars_path, 'r', encoding="utf-8") as f:
         nix_vars = json.load(f)
     print(f"Loaded Nix variables: {', '.join(nix_vars.keys())}")
