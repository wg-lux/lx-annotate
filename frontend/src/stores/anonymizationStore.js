<<<<<<< HEAD
/* @stores/anonymizationStore.ts */
=======
var __assign = (this && this.__assign) || function () {
    __assign = Object.assign || function(t) {
        for (var s, i = 1, n = arguments.length; i < n; i++) {
            s = arguments[i];
            for (var p in s) if (Object.prototype.hasOwnProperty.call(s, p))
                t[p] = s[p];
        }
        return t;
    };
    return __assign.apply(this, arguments);
};
var __awaiter = (this && this.__awaiter) || function (thisArg, _arguments, P, generator) {
    function adopt(value) { return value instanceof P ? value : new P(function (resolve) { resolve(value); }); }
    return new (P || (P = Promise))(function (resolve, reject) {
        function fulfilled(value) { try { step(generator.next(value)); } catch (e) { reject(e); } }
        function rejected(value) { try { step(generator["throw"](value)); } catch (e) { reject(e); } }
        function step(result) { result.done ? resolve(result.value) : adopt(result.value).then(fulfilled, rejected); }
        step((generator = generator.apply(thisArg, _arguments || [])).next());
    });
};
var __generator = (this && this.__generator) || function (thisArg, body) {
    var _ = { label: 0, sent: function() { if (t[0] & 1) throw t[1]; return t[1]; }, trys: [], ops: [] }, f, y, t, g;
    return g = { next: verb(0), "throw": verb(1), "return": verb(2) }, typeof Symbol === "function" && (g[Symbol.iterator] = function() { return this; }), g;
    function verb(n) { return function (v) { return step([n, v]); }; }
    function step(op) {
        if (f) throw new TypeError("Generator is already executing.");
        while (g && (g = 0, op[0] && (_ = 0)), _) try {
            if (f = 1, y && (t = op[0] & 2 ? y["return"] : op[0] ? y["throw"] || ((t = y["return"]) && t.call(y), 0) : y.next) && !(t = t.call(y, op[1])).done) return t;
            if (y = 0, t) op = [op[0] & 2, t.value];
            switch (op[0]) {
                case 0: case 1: t = op; break;
                case 4: _.label++; return { value: op[1], done: false };
                case 5: _.label++; y = op[1]; op = [0]; continue;
                case 7: op = _.ops.pop(); _.trys.pop(); continue;
                default:
                    if (!(t = _.trys, t = t.length > 0 && t[t.length - 1]) && (op[0] === 6 || op[0] === 2)) { _ = 0; continue; }
                    if (op[0] === 3 && (!t || (op[1] > t[0] && op[1] < t[3]))) { _.label = op[1]; break; }
                    if (op[0] === 6 && _.label < t[1]) { _.label = t[1]; t = op; break; }
                    if (t && _.label < t[2]) { _.label = t[2]; _.ops.push(op); break; }
                    if (t[2]) _.ops.pop();
                    _.trys.pop(); continue;
            }
            op = body.call(thisArg, _);
        } catch (e) { op = [6, e]; y = 0; } finally { f = t = 0; }
        if (op[0] & 5) throw op[1]; return { value: op[0] ? op[1] : void 0, done: true };
    }
};
/* src/stores/anonymizationStore.ts */
>>>>>>> 48bef31f
import { defineStore } from 'pinia';
import axiosInstance, { a, r } from '@/api/axiosInstance';
import axios from 'axios';
import { uploadFiles, pollUploadStatus } from '@/api/upload';
/* ------------------------------------------------------------------ */
/* Store                                                               */
/* ------------------------------------------------------------------ */
export var useAnonymizationStore = defineStore('anonymization', {
    state: function () { return ({
        anonymizationStatus: 'idle',
        loading: false,
        error: null,
        pending: [], // Beachte: pending verwendet jetzt auch PatientData mit SensitiveMetaApiResponse
        current: null
    }); },
    getters: {
        getCurrentItem: function (state) { return state.current; },
    },
    actions: {
        /** Holt den nächsten PDF-Datensatz + zugehöriges SensitiveMeta
         *  und fügt beides zusammen. */
<<<<<<< HEAD
        async fetchNext(lastId) {
            this.loading = true;
            this.error = null;
            try {
                /* 1) PDF-Datensatz von anony_text endpoint -------------------- */
                const pdfUrl = lastId
                    ? a(`anony_text/?last_id=${lastId}`)
                    : a('anony_text/');
                console.log(`Fetching PDF data from: ${pdfUrl}`);
                const { data: pdf } = await axiosInstance.get(pdfUrl);
                console.log('Received PDF data:', pdf);
                if (!pdf?.id) {
                    this.$patch({ current: null });
                    throw new Error('Backend lieferte keinen gültigen PDF-Datensatz.');
                }
                if (pdf.error) {
                    this.$patch({ current: null });
                    throw new Error('Backend meldet Fehler-Flag im PDF-Datensatz.');
                }
                /* 2) Sensitive-Meta nachladen ---------------------------------- */
                const metaUrl = a(`sensitivemeta/?id=${pdf.sensitiveMetaId}`);
                console.log(`Fetching sensitive meta from: ${metaUrl}`);
                const { data: metaResponse } = await axiosInstance.get(metaUrl);
                console.log('Received sensitive meta response data:', metaResponse);
                if (typeof metaResponse?.id !== 'number') {
                    console.error('Received invalid sensitive meta data structure:', metaResponse);
                    this.$patch({ current: null });
                    throw new Error('Ungültige Metadaten vom Backend empfangen (keine gültige ID gefunden).');
                }
                /* 3) Merge & State-Update -------------------------------------- */
                const merged = {
                    ...pdf,
                    reportMeta: metaResponse
                };
                console.log('Merged data:', merged);
                this.$patch({
                    current: merged
                });
                return merged;
            }
            catch (err) {
                console.error('Error in fetchNext:', err);
                if (axios.isAxiosError(err)) {
                    console.error('Axios error details:', err.response?.status, err.response?.data);
                    this.error = `Fehler beim Laden der Metadaten (${err.response?.status}): ${err.message}`;
                }
                else {
                    this.error = err?.message ?? 'Unbekannter Fehler beim Laden.';
                }
                this.$patch({ current: null });
                return null;
            }
            finally {
                this.loading = false;
            }
=======
        fetchNext: function (lastId) {
            return __awaiter(this, void 0, void 0, function () {
                var pdfUrl, pdf, metaUrl, metaResponse, merged, err_1;
                var _a, _b, _c, _d;
                return __generator(this, function (_e) {
                    switch (_e.label) {
                        case 0:
                            this.loading = true;
                            this.error = null;
                            _e.label = 1;
                        case 1:
                            _e.trys.push([1, 4, 5, 6]);
                            pdfUrl = lastId
                                ? a("anony_text/?last_id=".concat(lastId))
                                : a('anony_text/');
                            return [4 /*yield*/, axiosInstance.get(pdfUrl)];
                        case 2:
                            pdf = (_e.sent()).data;
                            if (!(pdf === null || pdf === void 0 ? void 0 : pdf.id)) {
                                this.$patch({ current: null });
                                throw new Error('Backend lieferte keinen gültigen PDF-Datensatz.');
                            }
                            if (pdf.error) {
                                this.$patch({ current: null });
                                throw new Error('Backend meldet Fehler-Flag im PDF-Datensatz.');
                            }
                            metaUrl = a("sensitivemeta/?id=".concat(pdf.sensitive_meta_id));
                            console.log("Fetching sensitive meta from: ".concat(metaUrl));
                            return [4 /*yield*/, axiosInstance.get(metaUrl)];
                        case 3:
                            metaResponse = (_e.sent()).data;
                            console.log('Received sensitive meta response data:', metaResponse);
                            if (typeof (metaResponse === null || metaResponse === void 0 ? void 0 : metaResponse.id) !== 'number') {
                                console.error('Received invalid sensitive meta data structure:', metaResponse);
                                this.$patch({ current: null });
                                throw new Error('Ungültige Metadaten vom Backend empfangen (keine gültige ID gefunden).');
                            }
                            merged = __assign(__assign({}, pdf), { report_meta: metaResponse });
                            console.log('Merged data:', merged);
                            this.$patch({
                                current: merged
                            });
                            return [2 /*return*/, merged];
                        case 4:
                            err_1 = _e.sent();
                            console.error('Error in fetchNext:', err_1);
                            // Detailliertere Fehlermeldung, falls Axios-Fehler
                            if (axios.isAxiosError(err_1)) {
                                console.error('Axios error details:', (_a = err_1.response) === null || _a === void 0 ? void 0 : _a.status, (_b = err_1.response) === null || _b === void 0 ? void 0 : _b.data);
                                this.error = "Fehler beim Laden der Metadaten (".concat((_c = err_1.response) === null || _c === void 0 ? void 0 : _c.status, "): ").concat(err_1.message);
                            }
                            else {
                                this.error = (_d = err_1 === null || err_1 === void 0 ? void 0 : err_1.message) !== null && _d !== void 0 ? _d : 'Unbekannter Fehler beim Laden.';
                            }
                            this.$patch({ current: null });
                            return [2 /*return*/, null];
                        case 5:
                            this.loading = false;
                            return [7 /*endfinally*/];
                        case 6: return [2 /*return*/];
                    }
                });
            });
>>>>>>> 48bef31f
        },
        /* ---------------------------------------------------------------- */
        /* Update-Methoden                                                  */
        /* ---------------------------------------------------------------- */
<<<<<<< HEAD
        async patchPdf(payload) {
            if (!payload.id)
                throw new Error('patchPdf: id fehlt im Payload.');
            console.log('Patching PDF with payload:', payload);
            return axiosInstance.patch(a('update_anony_text/'), payload);
=======
        patchPdf: function (payload) {
            return __awaiter(this, void 0, void 0, function () {
                return __generator(this, function (_a) {
                    if (!payload.id)
                        throw new Error('patchPdf: id fehlt im Payload.');
                    console.log('Patching PDF with payload:', payload); // Logge Payload
                    return [2 /*return*/, axiosInstance.patch(a('update_anony_text/'), payload)];
                });
            });
>>>>>>> 48bef31f
        },
        patchVideo: function (payload) {
            return __awaiter(this, void 0, void 0, function () {
                return __generator(this, function (_a) {
                    return [2 /*return*/, axiosInstance.patch(r('video/update_sensitivemeta/'), payload)];
                });
            });
        },
        fetchPendingAnonymizations: function () {
            return this.pending;
        },
        /**
         * Upload files and fetch the resulting anonymization data
         * @param files - FileList or File array containing files to upload
         * @returns Promise that resolves when upload and fetch are complete
         */
        async uploadAndFetch(files) {
            this.loading = true;
            this.error = null;
            try {
                const fileArray = Array.from(files);
                console.log('Starting upload process for files:', fileArray.map(f => f.name));
                // 1) Upload files
                const uploadResponse = await uploadFiles(files);
                console.log('Upload initiated:', uploadResponse);
                // 2) Poll status until completion
                const finalStatus = await pollUploadStatus(uploadResponse.statusUrl, (status) => {
                    console.log('Upload status update:', status);
                    // Could emit progress events here if needed
                });
                console.log('Upload completed:', finalStatus);
                if (finalStatus.status !== 'anonymized' || !finalStatus.sensitiveMetaId) {
                    throw new Error('Upload completed but no sensitive meta ID received');
                }
                // 3) Fetch the newly created anonymization data
                const result = await this.fetchNext(finalStatus.sensitiveMetaId);
                if (!result) {
                    throw new Error('Failed to fetch anonymization data after upload');
                }
                console.log('Upload and fetch process completed successfully');
                return result;
            }
            catch (err) {
                console.error('Error in uploadAndFetch:', err);
                if (axios.isAxiosError(err)) {
                    this.error = `Upload-Fehler (${err.response?.status}): ${err.message}`;
                }
                else {
                    this.error = err?.message ?? 'Unbekannter Fehler beim Upload.';
                }
                this.$patch({ current: null });
                return null;
            }
            finally {
                this.loading = false;
            }
        },
        /**
         * Load a specific file by ID and type for anonymization validation
         * @param type - 'pdf' or 'video'
         * @param id - File ID
         * @param sensitiveMetaId - Optional sensitive meta ID if known
         * @returns Promise that resolves with the loaded data
         */
        async fetchSpecificFile(type, id, sensitiveMetaId) {
            this.loading = true;
            this.error = null;
            try {
                let pdfData;
                if (type === 'pdf') {
                    // For PDFs, we need to fetch from the anony_text endpoint with specific ID
                    const pdfUrl = a(`anony_text/?id=${id}`);
                    console.log(`Fetching specific PDF data from: ${pdfUrl}`);
                    const { data } = await axiosInstance.get(pdfUrl);
                    pdfData = data;
                }
                else {
                    // For videos, we'll need to create a similar endpoint or adapt existing ones
                    // For now, simulate the structure
                    pdfData = {
                        id: id,
                        sensitiveMetaId: sensitiveMetaId || 0,
                        text: '',
                        anonymizedText: '',
                        status: 'ready'
                    };
                }
                console.log('Received specific file data:', pdfData);
                if (!pdfData?.id) {
                    this.$patch({ current: null });
                    throw new Error('Backend lieferte keinen gültigen Datensatz.');
                }
                if (pdfData.error) {
                    this.$patch({ current: null });
                    throw new Error('Backend meldet Fehler-Flag im Datensatz.');
                }
                // Use provided sensitiveMetaId or the one from the response
                const metaId = sensitiveMetaId || pdfData.sensitiveMetaId;
                if (!metaId) {
                    this.$patch({ current: null });
                    throw new Error('Keine SensitiveMeta ID verfügbar.');
                }
                /* Load Sensitive-Meta data */
                const metaUrl = a(`sensitivemeta/?id=${metaId}`);
                console.log(`Fetching sensitive meta from: ${metaUrl}`);
                const { data: metaResponse } = await axiosInstance.get(metaUrl);
                console.log('Received sensitive meta response data:', metaResponse);
                if (typeof metaResponse?.id !== 'number') {
                    console.error('Received invalid sensitive meta data structure:', metaResponse);
                    this.$patch({ current: null });
                    throw new Error('Ungültige Metadaten vom Backend empfangen (keine gültige ID gefunden).');
                }
                /* Merge & State-Update */
                const merged = {
                    ...pdfData,
                    reportMeta: metaResponse
                };
                console.log('Merged specific file data:', merged);
                this.$patch({
                    current: merged
                });
                return merged;
            }
            catch (err) {
                console.error('Error in fetchSpecificFile:', err);
                if (axios.isAxiosError(err)) {
                    console.error('Axios error details:', err.response?.status, err.response?.data);
                    this.error = `Fehler beim Laden der Datei (${err.response?.status}): ${err.message}`;
                }
                else {
                    this.error = err?.message ?? 'Unbekannter Fehler beim Laden.';
                }
                this.$patch({ current: null });
                return null;
            }
            finally {
                this.loading = false;
            }
        },
        /**
         * Load available files for selection
         * @param type - Optional filter by type ('pdf', 'video', 'all')
         * @param limit - Number of results to return
         * @returns Promise with available files data
         */
        async fetchAvailableFiles(type = 'all', limit = 50) {
            try {
                const response = await axiosInstance.get('/api/available-files/', {
                    params: { type, limit }
                });
                return response.data;
            }
            catch (err) {
                console.error('Error fetching available files:', err);
                throw new Error('Fehler beim Laden der verfügbaren Dateien.');
            }
        },
        // ...existing code...
    }
});<|MERGE_RESOLUTION|>--- conflicted
+++ resolved
@@ -1,55 +1,4 @@
-<<<<<<< HEAD
 /* @stores/anonymizationStore.ts */
-=======
-var __assign = (this && this.__assign) || function () {
-    __assign = Object.assign || function(t) {
-        for (var s, i = 1, n = arguments.length; i < n; i++) {
-            s = arguments[i];
-            for (var p in s) if (Object.prototype.hasOwnProperty.call(s, p))
-                t[p] = s[p];
-        }
-        return t;
-    };
-    return __assign.apply(this, arguments);
-};
-var __awaiter = (this && this.__awaiter) || function (thisArg, _arguments, P, generator) {
-    function adopt(value) { return value instanceof P ? value : new P(function (resolve) { resolve(value); }); }
-    return new (P || (P = Promise))(function (resolve, reject) {
-        function fulfilled(value) { try { step(generator.next(value)); } catch (e) { reject(e); } }
-        function rejected(value) { try { step(generator["throw"](value)); } catch (e) { reject(e); } }
-        function step(result) { result.done ? resolve(result.value) : adopt(result.value).then(fulfilled, rejected); }
-        step((generator = generator.apply(thisArg, _arguments || [])).next());
-    });
-};
-var __generator = (this && this.__generator) || function (thisArg, body) {
-    var _ = { label: 0, sent: function() { if (t[0] & 1) throw t[1]; return t[1]; }, trys: [], ops: [] }, f, y, t, g;
-    return g = { next: verb(0), "throw": verb(1), "return": verb(2) }, typeof Symbol === "function" && (g[Symbol.iterator] = function() { return this; }), g;
-    function verb(n) { return function (v) { return step([n, v]); }; }
-    function step(op) {
-        if (f) throw new TypeError("Generator is already executing.");
-        while (g && (g = 0, op[0] && (_ = 0)), _) try {
-            if (f = 1, y && (t = op[0] & 2 ? y["return"] : op[0] ? y["throw"] || ((t = y["return"]) && t.call(y), 0) : y.next) && !(t = t.call(y, op[1])).done) return t;
-            if (y = 0, t) op = [op[0] & 2, t.value];
-            switch (op[0]) {
-                case 0: case 1: t = op; break;
-                case 4: _.label++; return { value: op[1], done: false };
-                case 5: _.label++; y = op[1]; op = [0]; continue;
-                case 7: op = _.ops.pop(); _.trys.pop(); continue;
-                default:
-                    if (!(t = _.trys, t = t.length > 0 && t[t.length - 1]) && (op[0] === 6 || op[0] === 2)) { _ = 0; continue; }
-                    if (op[0] === 3 && (!t || (op[1] > t[0] && op[1] < t[3]))) { _.label = op[1]; break; }
-                    if (op[0] === 6 && _.label < t[1]) { _.label = t[1]; t = op; break; }
-                    if (t && _.label < t[2]) { _.label = t[2]; _.ops.push(op); break; }
-                    if (t[2]) _.ops.pop();
-                    _.trys.pop(); continue;
-            }
-            op = body.call(thisArg, _);
-        } catch (e) { op = [6, e]; y = 0; } finally { f = t = 0; }
-        if (op[0] & 5) throw op[1]; return { value: op[0] ? op[1] : void 0, done: true };
-    }
-};
-/* src/stores/anonymizationStore.ts */
->>>>>>> 48bef31f
 import { defineStore } from 'pinia';
 import axiosInstance, { a, r } from '@/api/axiosInstance';
 import axios from 'axios';
@@ -71,7 +20,6 @@
     actions: {
         /** Holt den nächsten PDF-Datensatz + zugehöriges SensitiveMeta
          *  und fügt beides zusammen. */
-<<<<<<< HEAD
         async fetchNext(lastId) {
             this.loading = true;
             this.error = null;
@@ -127,99 +75,18 @@
             finally {
                 this.loading = false;
             }
-=======
-        fetchNext: function (lastId) {
-            return __awaiter(this, void 0, void 0, function () {
-                var pdfUrl, pdf, metaUrl, metaResponse, merged, err_1;
-                var _a, _b, _c, _d;
-                return __generator(this, function (_e) {
-                    switch (_e.label) {
-                        case 0:
-                            this.loading = true;
-                            this.error = null;
-                            _e.label = 1;
-                        case 1:
-                            _e.trys.push([1, 4, 5, 6]);
-                            pdfUrl = lastId
-                                ? a("anony_text/?last_id=".concat(lastId))
-                                : a('anony_text/');
-                            return [4 /*yield*/, axiosInstance.get(pdfUrl)];
-                        case 2:
-                            pdf = (_e.sent()).data;
-                            if (!(pdf === null || pdf === void 0 ? void 0 : pdf.id)) {
-                                this.$patch({ current: null });
-                                throw new Error('Backend lieferte keinen gültigen PDF-Datensatz.');
-                            }
-                            if (pdf.error) {
-                                this.$patch({ current: null });
-                                throw new Error('Backend meldet Fehler-Flag im PDF-Datensatz.');
-                            }
-                            metaUrl = a("sensitivemeta/?id=".concat(pdf.sensitive_meta_id));
-                            console.log("Fetching sensitive meta from: ".concat(metaUrl));
-                            return [4 /*yield*/, axiosInstance.get(metaUrl)];
-                        case 3:
-                            metaResponse = (_e.sent()).data;
-                            console.log('Received sensitive meta response data:', metaResponse);
-                            if (typeof (metaResponse === null || metaResponse === void 0 ? void 0 : metaResponse.id) !== 'number') {
-                                console.error('Received invalid sensitive meta data structure:', metaResponse);
-                                this.$patch({ current: null });
-                                throw new Error('Ungültige Metadaten vom Backend empfangen (keine gültige ID gefunden).');
-                            }
-                            merged = __assign(__assign({}, pdf), { report_meta: metaResponse });
-                            console.log('Merged data:', merged);
-                            this.$patch({
-                                current: merged
-                            });
-                            return [2 /*return*/, merged];
-                        case 4:
-                            err_1 = _e.sent();
-                            console.error('Error in fetchNext:', err_1);
-                            // Detailliertere Fehlermeldung, falls Axios-Fehler
-                            if (axios.isAxiosError(err_1)) {
-                                console.error('Axios error details:', (_a = err_1.response) === null || _a === void 0 ? void 0 : _a.status, (_b = err_1.response) === null || _b === void 0 ? void 0 : _b.data);
-                                this.error = "Fehler beim Laden der Metadaten (".concat((_c = err_1.response) === null || _c === void 0 ? void 0 : _c.status, "): ").concat(err_1.message);
-                            }
-                            else {
-                                this.error = (_d = err_1 === null || err_1 === void 0 ? void 0 : err_1.message) !== null && _d !== void 0 ? _d : 'Unbekannter Fehler beim Laden.';
-                            }
-                            this.$patch({ current: null });
-                            return [2 /*return*/, null];
-                        case 5:
-                            this.loading = false;
-                            return [7 /*endfinally*/];
-                        case 6: return [2 /*return*/];
-                    }
-                });
-            });
->>>>>>> 48bef31f
         },
         /* ---------------------------------------------------------------- */
         /* Update-Methoden                                                  */
         /* ---------------------------------------------------------------- */
-<<<<<<< HEAD
         async patchPdf(payload) {
             if (!payload.id)
                 throw new Error('patchPdf: id fehlt im Payload.');
             console.log('Patching PDF with payload:', payload);
             return axiosInstance.patch(a('update_anony_text/'), payload);
-=======
-        patchPdf: function (payload) {
-            return __awaiter(this, void 0, void 0, function () {
-                return __generator(this, function (_a) {
-                    if (!payload.id)
-                        throw new Error('patchPdf: id fehlt im Payload.');
-                    console.log('Patching PDF with payload:', payload); // Logge Payload
-                    return [2 /*return*/, axiosInstance.patch(a('update_anony_text/'), payload)];
-                });
-            });
->>>>>>> 48bef31f
-        },
-        patchVideo: function (payload) {
-            return __awaiter(this, void 0, void 0, function () {
-                return __generator(this, function (_a) {
-                    return [2 /*return*/, axiosInstance.patch(r('video/update_sensitivemeta/'), payload)];
-                });
-            });
+        },
+        async patchVideo(payload) {
+            return axiosInstance.patch(r('video/update_sensitivemeta/'), payload);
         },
         fetchPendingAnonymizations: function () {
             return this.pending;
