var __awaiter = (this && this.__awaiter) || function (thisArg, _arguments, P, generator) {
    function adopt(value) { return value instanceof P ? value : new P(function (resolve) { resolve(value); }); }
    return new (P || (P = Promise))(function (resolve, reject) {
        function fulfilled(value) { try { step(generator.next(value)); } catch (e) { reject(e); } }
        function rejected(value) { try { step(generator["throw"](value)); } catch (e) { reject(e); } }
        function step(result) { result.done ? resolve(result.value) : adopt(result.value).then(fulfilled, rejected); }
        step((generator = generator.apply(thisArg, _arguments || [])).next());
    });
};
var __generator = (this && this.__generator) || function (thisArg, body) {
    var _ = { label: 0, sent: function() { if (t[0] & 1) throw t[1]; return t[1]; }, trys: [], ops: [] }, f, y, t, g;
    return g = { next: verb(0), "throw": verb(1), "return": verb(2) }, typeof Symbol === "function" && (g[Symbol.iterator] = function() { return this; }), g;
    function verb(n) { return function (v) { return step([n, v]); }; }
    function step(op) {
        if (f) throw new TypeError("Generator is already executing.");
        while (g && (g = 0, op[0] && (_ = 0)), _) try {
            if (f = 1, y && (t = op[0] & 2 ? y["return"] : op[0] ? y["throw"] || ((t = y["return"]) && t.call(y), 0) : y.next) && !(t = t.call(y, op[1])).done) return t;
            if (y = 0, t) op = [op[0] & 2, t.value];
            switch (op[0]) {
                case 0: case 1: t = op; break;
                case 4: _.label++; return { value: op[1], done: false };
                case 5: _.label++; y = op[1]; op = [0]; continue;
                case 7: op = _.ops.pop(); _.trys.pop(); continue;
                default:
                    if (!(t = _.trys, t = t.length > 0 && t[t.length - 1]) && (op[0] === 6 || op[0] === 2)) { _ = 0; continue; }
                    if (op[0] === 3 && (!t || (op[1] > t[0] && op[1] < t[3]))) { _.label = op[1]; break; }
                    if (op[0] === 6 && _.label < t[1]) { _.label = t[1]; t = op; break; }
                    if (t && _.label < t[2]) { _.label = t[2]; _.ops.push(op); break; }
                    if (t[2]) _.ops.pop();
                    _.trys.pop(); continue;
            }
            op = body.call(thisArg, _);
        } catch (e) { op = [6, e]; y = 0; } finally { f = t = 0; }
        if (op[0] & 5) throw op[1]; return { value: op[0] ? op[1] : void 0, done: true };
    }
};
import { defineStore } from 'pinia';
import { reactive, ref, computed, readonly } from 'vue';
import axiosInstance, { r } from '@/api/axiosInstance';
// --- Store ---
<<<<<<< HEAD
export const useExaminationStore = defineStore('examination', () => {
    // State
    const examinations = ref([]);
    const findings = ref([]);
    const locationClassifications = ref([]);
    const morphologyClassifications = ref([]);
    // Current form state
    const selectedExaminationId = ref(null);
    const selectedFindingId = ref(null);
    const currentPatientFinding = ref(null);
    const patientId = ref(null); // Neu: für Patient-spezifische Untersuchungen
    // Loading states
    const loading = ref(false);
    const error = ref(null);
    // Computed values
    const selectedExamination = computed(() => examinations.value.find(e => e.id === selectedExaminationId.value));
    const selectedFinding = computed(() => findings.value.find(f => f.id === selectedFindingId.value));
    // Get findings available for the selected examination
    const availableFindings = computed(() => {
        if (!selectedExaminationId.value)
            return [];
        // Filter findings that are applicable to the selected examination
        return findings.value.filter(finding => {
            // This would need to be based on examination-finding relationships from the API
            // For now, return all findings - this should be improved with proper API endpoints
            return true;
        });
    });
    const availableLocationClassifications = computed(() => {
        if (!selectedFinding.value)
            return [];
        return [
            ...(selectedFinding.value.requiredLocationClassifications || []),
            ...(selectedFinding.value.optionalLocationClassifications || [])
        ];
    });
    const availableMorphologyClassifications = computed(() => {
        if (!selectedFinding.value)
            return [];
        return [
            ...(selectedFinding.value.requiredMorphologyClassifications || []),
            ...(selectedFinding.value.optionalMorphologyClassifications || [])
        ];
    });
    // Actions
    async function loadExaminations() {
        try {
            loading.value = true;
            error.value = null;
            const response = await axiosInstance.get(r('examinations/'));
            examinations.value = response.data || [];
            console.log('Loaded examinations from store:', examinations.value);
        }
        catch (err) {
            console.error('Error loading examinations:', err);
            error.value = 'Fehler beim Laden der Untersuchungen';
        }
        finally {
            loading.value = false;
        }
    }
    async function loadExaminationFindings(examinationId) {
        try {
            loading.value = true;
            error.value = null;
            const response = await axiosInstance.get(r(`examinations/${examinationId}/findings/`));
            // Update the findings for this specific examination
            const examinationFindings = response.data || [];
            // Replace findings with examination-specific ones
            findings.value = examinationFindings;
            console.log(`Loaded ${examinationFindings.length} findings for examination ${examinationId}`);
            return examinationFindings;
        }
        catch (err) {
            console.error('Error loading examination findings:', err);
            error.value = 'Fehler beim Laden der Befunde';
            return [];
        }
        finally {
            loading.value = false;
        }
    }
    async function loadFindingClassifications(findingId) {
        try {
            loading.value = true;
            error.value = null;
            // Load both location and morphology classifications for the specific finding
            const [locationResponse, morphologyResponse] = await Promise.all([
                axiosInstance.get(r(`findings/${findingId}/location-classifications/`)),
                axiosInstance.get(r(`findings/${findingId}/morphology-classifications/`))
            ]);
            // Process location classifications - load choices for each
            const locationClassificationsWithChoices = [];
            for (const locationClass of locationResponse.data || []) {
                try {
                    const choicesResponse = await axiosInstance.get(r(`location-classifications/${locationClass.id}/choices/`));
                    locationClassificationsWithChoices.push({
                        ...locationClass,
                        choices: choicesResponse.data || []
                    });
                }
                catch (err) {
                    console.warn(`Failed to load choices for location classification ${locationClass.id}:`, err);
                    locationClassificationsWithChoices.push({
                        ...locationClass,
                        choices: []
                    });
                }
            }
            // Process morphology classifications - load choices for each
            const morphologyClassificationsWithChoices = [];
            for (const morphologyClass of morphologyResponse.data || []) {
                try {
                    const choicesResponse = await axiosInstance.get(r(`morphology-classifications/${morphologyClass.id}/choices/`));
                    morphologyClassificationsWithChoices.push({
                        ...morphologyClass,
                        choices: choicesResponse.data || []
                    });
                }
                catch (err) {
                    console.warn(`Failed to load choices for morphology classification ${morphologyClass.id}:`, err);
                    morphologyClassificationsWithChoices.push({
                        ...morphologyClass,
                        choices: []
                    });
                }
            }
            // Update the selected finding with its classifications
            const findingIndex = findings.value.findIndex(f => f.id === findingId);
            if (findingIndex !== -1) {
                findings.value[findingIndex] = {
                    ...findings.value[findingIndex],
                    requiredLocationClassifications: locationClassificationsWithChoices.filter(c => c.required),
                    optionalLocationClassifications: locationClassificationsWithChoices.filter(c => !c.required),
                    requiredMorphologyClassifications: morphologyClassificationsWithChoices.filter(c => c.required),
                    optionalMorphologyClassifications: morphologyClassificationsWithChoices.filter(c => !c.required)
                };
            }
            console.log(`Loaded classifications for finding ${findingId}:`, {
                locationClassifications: locationClassificationsWithChoices.length,
                morphologyClassifications: morphologyClassificationsWithChoices.length
            });
            return {
                locationClassifications: locationClassificationsWithChoices,
                morphologyClassifications: morphologyClassificationsWithChoices
            };
        }
        catch (err) {
            console.error('Error loading finding classifications:', err);
            error.value = 'Fehler beim Laden der Klassifikationen';
            return {
                locationClassifications: [],
                morphologyClassifications: []
            };
        }
        finally {
            loading.value = false;
        }
    }
    async function loadFindings() {
        try {
            loading.value = true;
            error.value = null;
            const response = await axiosInstance.get(r('findings/'));
            findings.value = response.data || [];
        }
        catch (err) {
            console.error('Error loading findings:', err);
            error.value = 'Fehler beim Laden der Befunde';
        }
        finally {
            loading.value = false;
        }
    }
    async function loadClassifications() {
        try {
            loading.value = true;
            error.value = null;
            const [locationResponse, morphologyResponse] = await Promise.all([
                axiosInstance.get(r('location-classifications/')),
                axiosInstance.get(r('morphology-classifications/'))
            ]);
            locationClassifications.value = locationResponse.data || [];
            morphologyClassifications.value = morphologyResponse.data || [];
        }
        catch (err) {
            console.error('Error loading classifications:', err);
            error.value = 'Fehler beim Laden der Klassifikationen';
        }
        finally {
            loading.value = false;
        }
    }
    function setSelectedExamination(examinationId) {
        selectedExaminationId.value = examinationId;
        // Reset finding selection when examination changes
        selectedFindingId.value = null;
        currentPatientFinding.value = null;
        // Load findings for the selected examination
        loadExaminationFindings(examinationId);
    }
    function setSelectedFinding(findingId) {
        selectedFindingId.value = findingId;
        // Initialize new patient finding data
        currentPatientFinding.value = {
            findingId,
            selectedLocationChoices: [],
            selectedMorphologyChoices: []
=======
export var useExaminationStore = defineStore('examination', function () {
    // state: map examinationId -> fetched subcategories
    var categoriesByExam = reactive({}); // Geändert zu reactive
    var morphologyClassifications = ref([]); // NEUER Zustand
    var lastFetchToken = ref(null);
    var loading = ref(false);
    var error = ref(null);
    // Fetch all subcategories for a given examination type
    function fetchSubcategoriesForExam(examId) {
        return __awaiter(this, void 0, void 0, function () {
            var token, _a, morphRes, locRes, intRes, instRes, err_1;
            return __generator(this, function (_b) {
                switch (_b.label) {
                    case 0:
                        token = Symbol();
                        lastFetchToken.value = token;
                        error.value = null;
                        loading.value = true;
                        _b.label = 1;
                    case 1:
                        _b.trys.push([1, 3, 4, 5]);
                        return [4 /*yield*/, Promise.all([
                                axiosInstance.get(r("examination/".concat(examId, "/morphology-classification-choices/"))),
                                axiosInstance.get(r("examination/".concat(examId, "/location-classification-choices/"))),
                                axiosInstance.get(r("examination/".concat(examId, "/interventions/"))),
                                axiosInstance.get(r("examination/".concat(examId, "/instruments/"))),
                            ])];
                    case 2:
                        _a = _b.sent(), morphRes = _a[0], locRes = _a[1], intRes = _a[2], instRes = _a[3];
                        // Abbruch, falls ein anderer Request in der Zwischenzeit gestartet wurde
                        if (lastFetchToken.value !== token)
                            return [2 /*return*/];
                        // Direkte Zuweisung für reaktives Objekt
                        categoriesByExam[examId] = {
                            morphologyChoices: morphRes.data,
                            locationChoices: locRes.data,
                            interventions: intRes.data,
                            instruments: instRes.data,
                        };
                        return [3 /*break*/, 5];
                    case 3:
                        err_1 = _b.sent();
                        console.error('Error fetching subcategories:', err_1);
                        // Narrowing des Fehlerobjekts eventuell hier hinzufügen
                        error.value = (err_1 instanceof Error ? err_1.message : 'Failed to load subcategories');
                        return [3 /*break*/, 5];
                    case 4:
                        loading.value = false;
                        return [7 /*endfinally*/];
                    case 5: return [2 /*return*/];
                }
            });
        });
    }
    // NEUE Funktion zum Laden der übergeordneten Morphologie-Klassifikationen
    function fetchMorphologyClassifications() {
        return __awaiter(this, void 0, void 0, function () {
            var response, err_2;
            return __generator(this, function (_a) {
                switch (_a.label) {
                    case 0:
                        _a.trys.push([0, 2, , 3]);
                        return [4 /*yield*/, axiosInstance.get(r('get-morphology-choices/'))];
                    case 1:
                        response = _a.sent();
                        morphologyClassifications.value = response.data;
                        return [3 /*break*/, 3];
                    case 2:
                        err_2 = _a.sent();
                        console.error('Error fetching morphology classifications:', err_2);
                        return [3 /*break*/, 3];
                    case 3: return [2 /*return*/];
                }
            });
        });
    }
    function fetchLocationClassifications(examId) {
        return __awaiter(this, void 0, void 0, function () {
            var response, err_3;
            return __generator(this, function (_a) {
                switch (_a.label) {
                    case 0:
                        _a.trys.push([0, 2, , 3]);
                        return [4 /*yield*/, axiosInstance.get(r("get-location-choices/".concat(examId, "/")))];
                    case 1:
                        response = _a.sent();
                        // Initialize map if it doesn’t exist
                        if (!categoriesByExam[examId]) {
                            categoriesByExam[examId] = {
                                morphologyChoices: [],
                                locationChoices: [],
                                interventions: [],
                                instruments: [],
                            };
                        }
                        categoriesByExam[examId].locationChoices = response.data;
                        return [3 /*break*/, 3];
                    case 2:
                        err_3 = _a.sent();
                        console.error('Error fetching location classifications:', err_3);
                        return [3 /*break*/, 3];
                    case 3: return [2 /*return*/];
                }
            });
        });
    }
    function fetchMorphologyChoices(examId) {
        return __awaiter(this, void 0, void 0, function () {
            var response, err_4;
            return __generator(this, function (_a) {
                switch (_a.label) {
                    case 0:
                        _a.trys.push([0, 2, , 3]);
                        return [4 /*yield*/, axiosInstance.get(r("get-morphology-choices/".concat(examId, "/")))];
                    case 1:
                        response = _a.sent();
                        if (!categoriesByExam[examId]) {
                            categoriesByExam[examId] = {
                                morphologyChoices: [],
                                locationChoices: [],
                                interventions: [],
                                instruments: [],
                            };
                        }
                        categoriesByExam[examId].morphologyChoices = response.data;
                        return [3 /*break*/, 3];
                    case 2:
                        err_4 = _a.sent();
                        console.error('Error fetching morphology classifications:', err_4);
                        return [3 /*break*/, 3];
                    case 3: return [2 /*return*/];
                }
            });
        });
    }
    // Getter: retrieve map or empty defaults
    function getCategories(examId) {
        // Zugriff auf reaktives Objekt angepasst
        return categoriesByExam[examId] || {
            morphologyChoices: [],
            locationChoices: [],
            interventions: [],
            instruments: [],
>>>>>>> 48bef31f
        };
        // Load classifications for the selected finding
        loadFindingClassifications(findingId);
    }
    function updateLocationChoices(choiceIds) {
        if (currentPatientFinding.value) {
            currentPatientFinding.value.selectedLocationChoices = [...choiceIds];
        }
    }
    function updateMorphologyChoices(choiceIds) {
        if (currentPatientFinding.value) {
            currentPatientFinding.value.selectedMorphologyChoices = [...choiceIds];
        }
    }
    function updateNotes(newNotes) {
        if (currentPatientFinding.value) {
            currentPatientFinding.value.notes = newNotes;
        }
    }
    async function savePatientFinding(videoId, timestamp, patientId) {
        if (!currentPatientFinding.value)
            return null;
        try {
            loading.value = true;
            error.value = null;
            // Create PatientFinding first - use patientId if provided, otherwise videoId
            const patientFindingData = {
                patient_id: patientId || videoId, // Bevorzuge patientId über videoId
                finding_id: currentPatientFinding.value.findingId,
                examination_id: selectedExaminationId.value,
                timestamp: timestamp,
                notes: currentPatientFinding.value.notes,
                date_start: new Date().toISOString(),
                date_stop: new Date().toISOString()
            };
            console.log('Speichere PatientFinding:', patientFindingData);
            const patientFindingResponse = await axiosInstance.post(r('patient-findings/'), patientFindingData);
            const patientFindingId = patientFindingResponse.data.id;
            // Save location classifications
            for (const choiceId of currentPatientFinding.value.selectedLocationChoices) {
                await axiosInstance.post(r('patient-finding-locations/'), {
                    patient_finding_id: patientFindingId,
                    location_classification_choice_id: choiceId
                });
            }
            // Save morphology classifications
            for (const choiceId of currentPatientFinding.value.selectedMorphologyChoices) {
                await axiosInstance.post(r('patient-finding-morphologies/'), {
                    patient_finding_id: patientFindingId,
                    morphology_classification_choice_id: choiceId
                });
            }
            console.log('Untersuchung erfolgreich gespeichert:', patientFindingResponse.data);
            // Reset form after successful save
            currentPatientFinding.value = null;
            selectedFindingId.value = null;
            return patientFindingResponse.data;
        }
        catch (err) {
            console.error('Error saving patient finding:', err);
            error.value = 'Fehler beim Speichern der Untersuchung';
            throw err;
        }
        finally {
            loading.value = false;
        }
    }
    function resetForm() {
        selectedExaminationId.value = null;
        selectedFindingId.value = null;
        currentPatientFinding.value = null;
        error.value = null;
    }
    // Neue Methoden für Patient-Funktionalität
    function setPatientId(newPatientId) {
        patientId.value = newPatientId;
    }
    function setError(errorMessage) {
        error.value = errorMessage;
    }
    // Alias für loadExaminationFindings - für bessere API-Kompatibilität
    async function loadFindingsForExamination(examinationId) {
        return await loadExaminationFindings(examinationId);
    }
    // Validation helpers
    function validateRequiredClassifications() {
        const errors = [];
        if (!selectedFinding.value || !currentPatientFinding.value) {
            return errors;
        }
        // Check required location classifications
        const requiredLocationClassifications = selectedFinding.value.requiredLocationClassifications || [];
        for (const classification of requiredLocationClassifications) {
            const hasChoice = classification.choices.some(choice => currentPatientFinding.value.selectedLocationChoices.includes(choice.id));
            if (!hasChoice) {
                errors.push(`Bitte wählen Sie eine Option für ${classification.name}`);
            }
        }
        // Check required morphology classifications
        const requiredMorphologyClassifications = selectedFinding.value.requiredMorphologyClassifications || [];
        for (const classification of requiredMorphologyClassifications) {
            const hasChoice = classification.choices.some(choice => currentPatientFinding.value.selectedMorphologyChoices.includes(choice.id));
            if (!hasChoice) {
                errors.push(`Bitte wählen Sie eine Option für ${classification.name}`);
            }
        }
        return errors;
    }
    return {
<<<<<<< HEAD
        // State
        examinations: readonly(examinations),
        findings: readonly(findings),
        availableFindings,
        locationClassifications: readonly(locationClassifications),
        morphologyClassifications: readonly(morphologyClassifications),
        selectedExaminationId: readonly(selectedExaminationId),
        selectedFindingId: readonly(selectedFindingId),
        currentPatientFinding: readonly(currentPatientFinding),
        loading: readonly(loading),
        error: readonly(error),
        // Computed
        selectedExamination,
        selectedFinding,
        availableLocationClassifications,
        availableMorphologyClassifications,
        // Actions
        loadExaminations,
        loadExaminationFindings,
        loadFindingClassifications,
        loadFindings,
        loadClassifications,
        setSelectedExamination,
        setSelectedFinding,
        updateLocationChoices,
        updateMorphologyChoices,
        updateNotes,
        savePatientFinding,
        resetForm,
        validateRequiredClassifications,
        setPatientId,
        setError,
        loadFindingsForExamination
=======
        categoriesByExam: categoriesByExam,
        loading: loading,
        error: error,
        fetchSubcategoriesForExam: fetchSubcategoriesForExam,
        getCategories: getCategories,
        morphologyClassifications: morphologyClassifications,
        fetchMorphologyClassifications: fetchMorphologyClassifications,
        fetchLocationClassifications: fetchLocationClassifications,
        fetchMorphologyChoices: fetchMorphologyChoices,
>>>>>>> 48bef31f
    };
});<|MERGE_RESOLUTION|>--- conflicted
+++ resolved
@@ -38,7 +38,6 @@
 import { reactive, ref, computed, readonly } from 'vue';
 import axiosInstance, { r } from '@/api/axiosInstance';
 // --- Store ---
-<<<<<<< HEAD
 export const useExaminationStore = defineStore('examination', () => {
     // State
     const examinations = ref([]);
@@ -247,151 +246,6 @@
             findingId,
             selectedLocationChoices: [],
             selectedMorphologyChoices: []
-=======
-export var useExaminationStore = defineStore('examination', function () {
-    // state: map examinationId -> fetched subcategories
-    var categoriesByExam = reactive({}); // Geändert zu reactive
-    var morphologyClassifications = ref([]); // NEUER Zustand
-    var lastFetchToken = ref(null);
-    var loading = ref(false);
-    var error = ref(null);
-    // Fetch all subcategories for a given examination type
-    function fetchSubcategoriesForExam(examId) {
-        return __awaiter(this, void 0, void 0, function () {
-            var token, _a, morphRes, locRes, intRes, instRes, err_1;
-            return __generator(this, function (_b) {
-                switch (_b.label) {
-                    case 0:
-                        token = Symbol();
-                        lastFetchToken.value = token;
-                        error.value = null;
-                        loading.value = true;
-                        _b.label = 1;
-                    case 1:
-                        _b.trys.push([1, 3, 4, 5]);
-                        return [4 /*yield*/, Promise.all([
-                                axiosInstance.get(r("examination/".concat(examId, "/morphology-classification-choices/"))),
-                                axiosInstance.get(r("examination/".concat(examId, "/location-classification-choices/"))),
-                                axiosInstance.get(r("examination/".concat(examId, "/interventions/"))),
-                                axiosInstance.get(r("examination/".concat(examId, "/instruments/"))),
-                            ])];
-                    case 2:
-                        _a = _b.sent(), morphRes = _a[0], locRes = _a[1], intRes = _a[2], instRes = _a[3];
-                        // Abbruch, falls ein anderer Request in der Zwischenzeit gestartet wurde
-                        if (lastFetchToken.value !== token)
-                            return [2 /*return*/];
-                        // Direkte Zuweisung für reaktives Objekt
-                        categoriesByExam[examId] = {
-                            morphologyChoices: morphRes.data,
-                            locationChoices: locRes.data,
-                            interventions: intRes.data,
-                            instruments: instRes.data,
-                        };
-                        return [3 /*break*/, 5];
-                    case 3:
-                        err_1 = _b.sent();
-                        console.error('Error fetching subcategories:', err_1);
-                        // Narrowing des Fehlerobjekts eventuell hier hinzufügen
-                        error.value = (err_1 instanceof Error ? err_1.message : 'Failed to load subcategories');
-                        return [3 /*break*/, 5];
-                    case 4:
-                        loading.value = false;
-                        return [7 /*endfinally*/];
-                    case 5: return [2 /*return*/];
-                }
-            });
-        });
-    }
-    // NEUE Funktion zum Laden der übergeordneten Morphologie-Klassifikationen
-    function fetchMorphologyClassifications() {
-        return __awaiter(this, void 0, void 0, function () {
-            var response, err_2;
-            return __generator(this, function (_a) {
-                switch (_a.label) {
-                    case 0:
-                        _a.trys.push([0, 2, , 3]);
-                        return [4 /*yield*/, axiosInstance.get(r('get-morphology-choices/'))];
-                    case 1:
-                        response = _a.sent();
-                        morphologyClassifications.value = response.data;
-                        return [3 /*break*/, 3];
-                    case 2:
-                        err_2 = _a.sent();
-                        console.error('Error fetching morphology classifications:', err_2);
-                        return [3 /*break*/, 3];
-                    case 3: return [2 /*return*/];
-                }
-            });
-        });
-    }
-    function fetchLocationClassifications(examId) {
-        return __awaiter(this, void 0, void 0, function () {
-            var response, err_3;
-            return __generator(this, function (_a) {
-                switch (_a.label) {
-                    case 0:
-                        _a.trys.push([0, 2, , 3]);
-                        return [4 /*yield*/, axiosInstance.get(r("get-location-choices/".concat(examId, "/")))];
-                    case 1:
-                        response = _a.sent();
-                        // Initialize map if it doesn’t exist
-                        if (!categoriesByExam[examId]) {
-                            categoriesByExam[examId] = {
-                                morphologyChoices: [],
-                                locationChoices: [],
-                                interventions: [],
-                                instruments: [],
-                            };
-                        }
-                        categoriesByExam[examId].locationChoices = response.data;
-                        return [3 /*break*/, 3];
-                    case 2:
-                        err_3 = _a.sent();
-                        console.error('Error fetching location classifications:', err_3);
-                        return [3 /*break*/, 3];
-                    case 3: return [2 /*return*/];
-                }
-            });
-        });
-    }
-    function fetchMorphologyChoices(examId) {
-        return __awaiter(this, void 0, void 0, function () {
-            var response, err_4;
-            return __generator(this, function (_a) {
-                switch (_a.label) {
-                    case 0:
-                        _a.trys.push([0, 2, , 3]);
-                        return [4 /*yield*/, axiosInstance.get(r("get-morphology-choices/".concat(examId, "/")))];
-                    case 1:
-                        response = _a.sent();
-                        if (!categoriesByExam[examId]) {
-                            categoriesByExam[examId] = {
-                                morphologyChoices: [],
-                                locationChoices: [],
-                                interventions: [],
-                                instruments: [],
-                            };
-                        }
-                        categoriesByExam[examId].morphologyChoices = response.data;
-                        return [3 /*break*/, 3];
-                    case 2:
-                        err_4 = _a.sent();
-                        console.error('Error fetching morphology classifications:', err_4);
-                        return [3 /*break*/, 3];
-                    case 3: return [2 /*return*/];
-                }
-            });
-        });
-    }
-    // Getter: retrieve map or empty defaults
-    function getCategories(examId) {
-        // Zugriff auf reaktives Objekt angepasst
-        return categoriesByExam[examId] || {
-            morphologyChoices: [],
-            locationChoices: [],
-            interventions: [],
-            instruments: [],
->>>>>>> 48bef31f
         };
         // Load classifications for the selected finding
         loadFindingClassifications(findingId);
@@ -501,7 +355,6 @@
         return errors;
     }
     return {
-<<<<<<< HEAD
         // State
         examinations: readonly(examinations),
         findings: readonly(findings),
@@ -535,16 +388,5 @@
         setPatientId,
         setError,
         loadFindingsForExamination
-=======
-        categoriesByExam: categoriesByExam,
-        loading: loading,
-        error: error,
-        fetchSubcategoriesForExam: fetchSubcategoriesForExam,
-        getCategories: getCategories,
-        morphologyClassifications: morphologyClassifications,
-        fetchMorphologyClassifications: fetchMorphologyClassifications,
-        fetchLocationClassifications: fetchLocationClassifications,
-        fetchMorphologyChoices: fetchMorphologyChoices,
->>>>>>> 48bef31f
     };
 });