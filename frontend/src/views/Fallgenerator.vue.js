<<<<<<< HEAD
import ReportOverview from '../components/Report/ReportViewer.vue';
import CaseGenerator from '../components/CaseGenerator/FindingGenerator.vue';
export default (await import('vue')).defineComponent({
=======
"use strict";
var __createBinding = (this && this.__createBinding) || (Object.create ? (function(o, m, k, k2) {
    if (k2 === undefined) k2 = k;
    var desc = Object.getOwnPropertyDescriptor(m, k);
    if (!desc || ("get" in desc ? !m.__esModule : desc.writable || desc.configurable)) {
      desc = { enumerable: true, get: function() { return m[k]; } };
    }
    Object.defineProperty(o, k2, desc);
}) : (function(o, m, k, k2) {
    if (k2 === undefined) k2 = k;
    o[k2] = m[k];
}));
var __setModuleDefault = (this && this.__setModuleDefault) || (Object.create ? (function(o, v) {
    Object.defineProperty(o, "default", { enumerable: true, value: v });
}) : function(o, v) {
    o["default"] = v;
});
var __importStar = (this && this.__importStar) || function (mod) {
    if (mod && mod.__esModule) return mod;
    var result = {};
    if (mod != null) for (var k in mod) if (k !== "default" && Object.prototype.hasOwnProperty.call(mod, k)) __createBinding(result, mod, k);
    __setModuleDefault(result, mod);
    return result;
};
var __importDefault = (this && this.__importDefault) || function (mod) {
    return (mod && mod.__esModule) ? mod : { "default": mod };
};
Object.defineProperty(exports, "__esModule", { value: true });
const PatientOverviewComponent_vue_1 = __importDefault(require("../components/CaseGenerator/PatientOverviewComponent.vue"));
const FindingGenerator_vue_1 = __importDefault(require("../components/CaseGenerator/FindingGenerator.vue"));
exports.default = (await Promise.resolve().then(() => __importStar(require('vue')))).defineComponent({
>>>>>>> 48bef31f
    name: 'Fallgenerator',
    components: {
        ReportOverview: PatientOverviewComponent_vue_1.default
    },
});
; /* PartiallyEnd: #3632/script.vue */
function __VLS_template() {
    const __VLS_ctx = {};
    const __VLS_componentsOption = {
        ReportOverview: PatientOverviewComponent_vue_1.default
    };
    let __VLS_components;
    let __VLS_directives;
    // CSS variable injection 
    // CSS variable injection end 
    __VLS_elementAsFunction(__VLS_intrinsicElements.div, __VLS_intrinsicElements.div)({
        ...{ class: ("container-fluid py-4") },
    });
    __VLS_elementAsFunction(__VLS_intrinsicElements.div, __VLS_intrinsicElements.div)({
        ...{ class: ("row") },
    });
    __VLS_elementAsFunction(__VLS_intrinsicElements.div, __VLS_intrinsicElements.div)({
        ...{ class: ("col-12") },
    });
    __VLS_elementAsFunction(__VLS_intrinsicElements.h1, __VLS_intrinsicElements.h1)({});
    __VLS_elementAsFunction(__VLS_intrinsicElements.p, __VLS_intrinsicElements.p)({});
    const __VLS_0 = {}.ReportOverview;
    /** @type { [typeof __VLS_components.ReportOverview, ] } */ ;
    // @ts-ignore
    const __VLS_1 = __VLS_asFunctionalComponent(__VLS_0, new __VLS_0({}));
    const __VLS_2 = __VLS_1({}, ...__VLS_functionalComponentArgsRest(__VLS_1));
    const __VLS_6 = {}.CaseGenerator;
    /** @type { [typeof __VLS_components.CaseGenerator, ] } */ ;
    // @ts-ignore
    const __VLS_7 = __VLS_asFunctionalComponent(__VLS_6, new __VLS_6({}));
    const __VLS_8 = __VLS_7({}, ...__VLS_functionalComponentArgsRest(__VLS_7));
    ['container-fluid', 'py-4', 'row', 'col-12',];
    var __VLS_slots;
    var $slots;
    let __VLS_inheritedAttrs;
    var $attrs;
    const __VLS_refs = {};
    var $refs;
    var $el;
    return {
        attrs: {},
        slots: __VLS_slots,
        refs: $refs,
        rootEl: $el,
    };
}
;
let __VLS_self;<|MERGE_RESOLUTION|>--- conflicted
+++ resolved
@@ -1,40 +1,6 @@
-<<<<<<< HEAD
 import ReportOverview from '../components/Report/ReportViewer.vue';
 import CaseGenerator from '../components/CaseGenerator/FindingGenerator.vue';
 export default (await import('vue')).defineComponent({
-=======
-"use strict";
-var __createBinding = (this && this.__createBinding) || (Object.create ? (function(o, m, k, k2) {
-    if (k2 === undefined) k2 = k;
-    var desc = Object.getOwnPropertyDescriptor(m, k);
-    if (!desc || ("get" in desc ? !m.__esModule : desc.writable || desc.configurable)) {
-      desc = { enumerable: true, get: function() { return m[k]; } };
-    }
-    Object.defineProperty(o, k2, desc);
-}) : (function(o, m, k, k2) {
-    if (k2 === undefined) k2 = k;
-    o[k2] = m[k];
-}));
-var __setModuleDefault = (this && this.__setModuleDefault) || (Object.create ? (function(o, v) {
-    Object.defineProperty(o, "default", { enumerable: true, value: v });
-}) : function(o, v) {
-    o["default"] = v;
-});
-var __importStar = (this && this.__importStar) || function (mod) {
-    if (mod && mod.__esModule) return mod;
-    var result = {};
-    if (mod != null) for (var k in mod) if (k !== "default" && Object.prototype.hasOwnProperty.call(mod, k)) __createBinding(result, mod, k);
-    __setModuleDefault(result, mod);
-    return result;
-};
-var __importDefault = (this && this.__importDefault) || function (mod) {
-    return (mod && mod.__esModule) ? mod : { "default": mod };
-};
-Object.defineProperty(exports, "__esModule", { value: true });
-const PatientOverviewComponent_vue_1 = __importDefault(require("../components/CaseGenerator/PatientOverviewComponent.vue"));
-const FindingGenerator_vue_1 = __importDefault(require("../components/CaseGenerator/FindingGenerator.vue"));
-exports.default = (await Promise.resolve().then(() => __importStar(require('vue')))).defineComponent({
->>>>>>> 48bef31f
     name: 'Fallgenerator',
     components: {
         ReportOverview: PatientOverviewComponent_vue_1.default
