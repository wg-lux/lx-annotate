--- conflicted
+++ resolved
@@ -1,4 +1,3 @@
-<<<<<<< HEAD
 import { computed, onMounted } from 'vue';
 import { useRoute, useRouter } from 'vue-router';
 import { useAuthStore } from '../stores/auth';
@@ -31,67 +30,15 @@
     setInterval(async () => {
         if (annotationStatsStore.needsRefresh) {
             await annotationStatsStore.refreshIfNeeded();
-=======
-var __assign = (this && this.__assign) || function () {
-    __assign = Object.assign || function(t) {
-        for (var s, i = 1, n = arguments.length; i < n; i++) {
-            s = arguments[i];
-            for (var p in s) if (Object.prototype.hasOwnProperty.call(s, p))
-                t[p] = s[p];
-        }
-        return t;
-    };
-    return __assign.apply(this, arguments);
-};
-import { defineComponent } from 'vue';
-import { useRouter } from 'vue-router';
-import { useAuthStore } from '../stores/auth';
-// Optionally import the exported AuthState if you need it
-// import type { AuthState } from '../stores/auth';
-export default defineComponent({
-    name: 'NavbarComponent',
-    setup: function () {
-        // Here, the explicit type annotation helps avoid leaking private types.
-        var authStore = useAuthStore(); // Type inferred as ReturnType<typeof useAuthStore>
-        var router = useRouter();
-        return { authStore: authStore, router: router };
-    },
-    computed: {
-        isAuthenticated: function () {
-            return this.authStore.isAuthenticated;
-        },
-        username: function () {
-            var _a;
-            return ((_a = this.authStore.user) === null || _a === void 0 ? void 0 : _a.username) || 'Unknown';
-        },
-        currentRouteName: function () {
-            var name = this.$route.name;
-            return !name ? 'Dashboard' : name.charAt(0).toUpperCase() + name.slice(1);
-        }
-    },
-    methods: {
-        handleLogin: function () {
-            this.authStore.login();
-        },
-        handleLogout: function () {
-            this.authStore.logout();
->>>>>>> 48bef31f
         }
     }, 5 * 60 * 1000);
 });
 ; /* PartiallyEnd: #3632/scriptSetup.vue */
 function __VLS_template() {
-<<<<<<< HEAD
     const __VLS_ctx = {};
     let __VLS_components;
     let __VLS_directives;
     ['breadcrumb-item', 'breadcrumb-item', 'nav-link', 'btn',];
-=======
-    var __VLS_ctx = {};
-    var __VLS_components;
-    var __VLS_directives;
-    ['breadcrumb-item', 'breadcrumb-item',];
->>>>>>> 48bef31f
     // CSS variable injection 
     // CSS variable injection end 
     __VLS_elementAsFunction(__VLS_intrinsicElements.nav, __VLS_intrinsicElements.nav)(__assign({ class: ("navbar navbar-main navbar-expand-lg px-0 mx-4 shadow-none border-radius-xl position-sticky top-1") }, { id: ("navbarBlur"), 'navbar-scroll': ("true") }));
@@ -106,7 +53,6 @@
     __VLS_elementAsFunction(__VLS_intrinsicElements.a, __VLS_intrinsicElements.a)(__assign({ class: ("opacity-5 text-dark") }, { href: ("javascript:;") }));
     __VLS_elementAsFunction(__VLS_intrinsicElements.li, __VLS_intrinsicElements.li)(__assign({ class: ("breadcrumb-item text-sm text-dark active") }, { 'aria-current': ("page") }));
     (__VLS_ctx.currentRouteName);
-<<<<<<< HEAD
     __VLS_elementAsFunction(__VLS_intrinsicElements.ul, __VLS_intrinsicElements.ul)({
         ...{ class: ("navbar-nav justify-content-end") },
     });
@@ -147,12 +93,6 @@
     }
     __VLS_5.slots.default;
     var __VLS_5;
-=======
-    __VLS_elementAsFunction(__VLS_intrinsicElements.ul, __VLS_intrinsicElements.ul)(__assign({ class: ("navbar-nav justify-content-end") }));
-    __VLS_elementAsFunction(__VLS_intrinsicElements.li, __VLS_intrinsicElements.li)(__assign({ class: ("nav-item d-flex align-items-center") }));
-    __VLS_elementAsFunction(__VLS_intrinsicElements.a, __VLS_intrinsicElements.a)(__assign({ class: ("btn btn-outline-primary btn-sm mb-0 me-3") }, { href: ("javascript:;"), id: ("annotationsButton") }));
-    __VLS_elementAsFunction(__VLS_intrinsicElements.span, __VLS_intrinsicElements.span)(__assign({ class: ("badge bg-gradient-primary") }));
->>>>>>> 48bef31f
     if (__VLS_ctx.isAuthenticated) {
         __VLS_elementAsFunction(__VLS_intrinsicElements.li, __VLS_intrinsicElements.li)(__assign({ class: ("nav-item d-flex align-items-center") }));
         __VLS_elementAsFunction(__VLS_intrinsicElements.a, __VLS_intrinsicElements.a)(__assign(__assign({ onClick: (__VLS_ctx.handleLogout) }, { class: ("nav-link text-body font-weight-bold px-0") }), { href: ("javascript:;") }));
@@ -188,7 +128,6 @@
     };
 }
 ;
-<<<<<<< HEAD
 const __VLS_self = (await import('vue')).defineComponent({
     setup() {
         return {
@@ -208,7 +147,4 @@
     },
     __typeEl: {},
 });
-; /* PartiallyEnd: #4569/main.vue */
-=======
-var __VLS_self;
->>>>>>> 48bef31f
+; /* PartiallyEnd: #4569/main.vue */