--- conflicted
+++ resolved
@@ -1,15 +1,5 @@
 <template>
-<<<<<<< HEAD
   <div class="simple-examination-form">
-=======
-  <div class="examination-form">
-    <h6 class="mb-3">Untersuchungsformular</h6>
-
-    <!-- Loading/Error States -->
-    <div v-if="loading" class="alert alert-info">Lade Daten...</div>
-    <div v-if="error" class="alert alert-danger">{{ error }}</div>
-
->>>>>>> c0732526
     <!-- Examination Type Selection -->
     <div class="mb-3">
       <label class="form-label">Untersuchungstyp:</label>
@@ -26,7 +16,6 @@
       </select>
     </div>
 
-<<<<<<< HEAD
     <!-- Show examination details after selection -->
     <div v-if="selectedExamination && examinationDataLoaded" class="examination-details">
       
@@ -104,6 +93,8 @@
           </ul>
         </div>
       </div>
+      <small v-else class="text-muted">Keine Interventionen für dieses Finding verfügbar.</small>
+    </div>
 
       <!-- Help text when no finding selected -->
       <div v-else-if="selectedExamination && availableFindings.length === 0" class="alert alert-info">
@@ -124,143 +115,6 @@
     <div v-if="error" class="alert alert-danger">
       <i class="material-icons me-2">error</i>
       {{ error }}
-=======
-    <!-- Finding Selection (Level 1) -->
-    <div v-if="selectedExaminationId" class="mb-3">
-      <label class="form-label">Finding:</label>
-      <select 
-        v-model.number="selectedFindingId" 
-        @change="onFindingChange" 
-        class="form-select"
-        :disabled="loading || !findings.length"
-      >
-        <option :value="null">Bitte Finding wählen...</option>
-        <option v-for="finding in findings" :key="finding.id" :value="finding.id">
-          {{ finding.name }}
-        </option>
-      </select>
-    </div>
-
-    <!-- Location Classification Selection (Level 2a) -->
-    <div v-if="selectedFindingId" class="mb-3">
-      <label class="form-label">Lokalisationsklassifikation:</label>
-      <select 
-        v-model.number="selectedLocationClassificationId" 
-        @change="onLocationClassificationChange" 
-        class="form-select"
-        :disabled="loading || !locationClassifications.length"
-      >
-        <option :value="null">Bitte Lokalisationsklassifikation wählen...</option>
-        <option v-for="lc in locationClassifications" :key="lc.id" :value="lc.id">
-          {{ lc.name }}
-        </option>
-      </select>
-    </div>
-
-    <!-- Location Choice Selection (Level 3a) -->
-    <div v-if="selectedLocationClassificationId" class="mb-3">
-      <label class="form-label">Lokalisation:</label>
-      <select 
-        v-model.number="selectedLocationChoiceId" 
-        class="form-select"
-        :disabled="loading || !locationChoices.length"
-      >
-        <option :value="null">Bitte Lokalisation wählen...</option>
-        <option v-for="choice in locationChoices" :key="choice.id" :value="choice.id">
-          {{ choice.name }}
-        </option>
-      </select>
-    </div>
-
-    <!-- Morphology Classification Selection (Level 2b) -->
-    <div v-if="selectedFindingId" class="mb-3">
-      <label class="form-label">Morphologieklassifikation:</label>
-      <select 
-        v-model.number="selectedMorphologyClassificationId" 
-        @change="onMorphologyClassificationChange" 
-        class="form-select"
-        :disabled="loading || !morphologyClassifications.length"
-      >
-        <option :value="null">Bitte Morphologieklassifikation wählen...</option>
-        <option v-for="mc in morphologyClassifications" :key="mc.id" :value="mc.id">
-          {{ mc.name }}
-        </option>
-      </select>
-    </div>
-
-    <!-- Morphology Choice Selection (Level 3b) -->
-    <div v-if="selectedMorphologyClassificationId" class="mb-3">
-      <label class="form-label">Morphologie:</label>
-      <select 
-        v-model.number="selectedMorphologyChoiceId" 
-        class="form-select"
-        :disabled="loading || !morphologyChoices.length"
-      >
-        <option :value="null">Bitte Morphologie wählen...</option>
-        <option v-for="choice in morphologyChoices" :key="choice.id" :value="choice.id">
-          {{ choice.name }}
-        </option>
-      </select>
-    </div>
-
-    <!-- Interventions Selection -->
-    <div v-if="selectedFindingId" class="mb-3">
-      <label class="form-label">Interventionen:</label>
-      <div v-if="interventions.length > 0" class="form-check-group">
-        <div v-for="intervention in interventions" :key="intervention.id" class="form-check">
-          <input 
-            type="checkbox" 
-            :id="`intervention-${intervention.id}`"
-            v-model="selectedInterventions" 
-            :value="intervention.id" 
-            class="form-check-input"
-          />
-          <label :for="`intervention-${intervention.id}`" class="form-check-label">
-            {{ intervention.name }}
-          </label>
-        </div>
-      </div>
-      <small v-else class="text-muted">Keine Interventionen für dieses Finding verfügbar.</small>
-    </div>
-
-    <!-- Comments/Notes -->
-    <div class="mb-3">
-      <label class="form-label">Notizen:</label>
-      <textarea 
-        v-model="notes" 
-        class="form-control" 
-        rows="3" 
-        placeholder="Zusätzliche Bemerkungen..."
-      ></textarea>
-    </div>
-
-    <!-- Save Button -->
-    <div class="d-grid">
-      <button 
-        @click="saveExamination" 
-        :disabled="!canSave || loading" 
-        class="btn btn-primary"
-      >
-        {{ loading ? 'Speichere...' : 'Untersuchung speichern' }}
-      </button>
-    </div>
-
-    <!-- Current Selection Summary -->
-    <div v-if="hasSelections" class="mt-3 p-3 bg-light rounded">
-      <h6>Aktuelle Auswahl:</h6>
-      <ul class="list-unstyled mb-0">
-        <li v-if="selectedExamination"><strong>Untersuchung:</strong> {{ selectedExamination.name }}</li>
-        <li v-if="selectedFinding"><strong>Finding:</strong> {{ selectedFinding.name }}</li>
-        <li v-if="selectedLocationClassification"><strong>Lokalisationsklassifikation:</strong> {{ selectedLocationClassification.name }}</li>
-        <li v-if="selectedLocationChoice"><strong>Lokalisation:</strong> {{ selectedLocationChoice.name }}</li>
-        <li v-if="selectedMorphologyClassification"><strong>Morphologieklassifikation:</strong> {{ selectedMorphologyClassification.name }}</li>
-        <li v-if="selectedMorphologyChoice"><strong>Morphologie:</strong> {{ selectedMorphologyChoice.name }}</li>
-        <li v-if="selectedInterventions.length > 0">
-          <strong>Interventionen:</strong> 
-          {{ interventions.filter(i => selectedInterventions.includes(i.id)).map(i => i.name).join(', ') }}
-        </li>
-      </ul>
->>>>>>> c0732526
     </div>
   </div>
 </template>
@@ -287,7 +141,6 @@
   emits: ['examination-saved'],
   data() {
     return {
-<<<<<<< HEAD
       // Available data
       availableExaminations: [],
       availableFindings: [],
@@ -306,31 +159,6 @@
       loading: false,
       error: null,
       examinationDataLoaded: false
-=======
-      loading: false,
-      error: null,
-      
-      // Data arrays
-      examinations: [],
-      findings: [],
-      locationClassifications: [],
-      locationChoices: [],
-      morphologyClassifications: [],
-      morphologyChoices: [],
-      interventions: [],
-      
-      // Selected IDs
-      selectedExaminationId: null,
-      selectedFindingId: null,
-      selectedLocationClassificationId: null,
-      selectedLocationChoiceId: null,
-      selectedMorphologyClassificationId: null,
-      selectedMorphologyChoiceId: null,
-      selectedInterventions: [],
-      
-      // Form data
-      notes: ''
->>>>>>> c0732526
     };
   },
   computed: {
@@ -353,7 +181,6 @@
       return this.morphologyChoices.find(mc => mc.id === this.selectedMorphologyChoiceId) || null;
     },
     canSave() {
-<<<<<<< HEAD
       return this.selectedExamination && 
              this.selectedFinding &&
              this.currentFindingData &&
@@ -398,13 +225,6 @@
   watch: {
     videoId() {
       this.resetForm();
-=======
-      return this.selectedExaminationId && this.selectedFindingId;
-    },
-    hasSelections() {
-      return this.selectedExaminationId || this.selectedFindingId || this.selectedLocationClassificationId || 
-             this.selectedMorphologyClassificationId || this.selectedInterventions.length > 0;
->>>>>>> c0732526
     }
   },
   methods: {
@@ -412,36 +232,26 @@
       try {
         this.loading = true;
         this.error = null;
-<<<<<<< HEAD
         
         const response = await axiosInstance.get(r('examinations/'));
         this.availableExaminations = response.data || [];
         
         console.log('Loaded examinations:', this.availableExaminations);
-=======
-        const response = await axiosInstance.get(r('examinations/'));
-        this.examinations = response.data;
->>>>>>> c0732526
       } catch (error) {
         this.error = 'Fehler beim Laden der Untersuchungstypen: ' + error.message;
         console.error('Error loading examinations:', error);
-<<<<<<< HEAD
         this.error = 'Fehler beim Laden der Untersuchungstypen';
-=======
->>>>>>> c0732526
       } finally {
         this.loading = false;
       }
     },
-<<<<<<< HEAD
 
     async loadExaminationData() {
       if (!this.selectedExamination) {
         this.examinationDataLoaded = false;
         return;
       }
-=======
->>>>>>> c0732526
+    },
 
     async onExaminationChange() {
       this.resetLowerLevels('examination');
@@ -452,7 +262,6 @@
         this.loading = true;
         this.error = null;
         
-<<<<<<< HEAD
         // Load findings
         const findingsResponse = await axiosInstance.get(r('findings/'));
         this.availableFindings = findingsResponse.data || [];
@@ -482,35 +291,11 @@
         console.error('Error loading examination data:', error);
         this.error = 'Fehler beim Laden der Untersuchungsdaten';
         this.examinationDataLoaded = false;
-=======
-        // Load findings and location classifications for this examination
-        const [findingsResponse, locationClassResponse] = await Promise.all([
-          axiosInstance.get(r(`examination/${this.selectedExaminationId}/findings/`)),
-          axiosInstance.get(r(`examination/${this.selectedExaminationId}/location-classifications/`))
-        ]);
-        
-        this.findings = findingsResponse.data;
-        this.locationClassifications = locationClassResponse.data;
-        
-        // Try to load morphology classifications (might not exist for all examinations)
-        try {
-          const morphologyResponse = await axiosInstance.get(r(`examination/${this.selectedExaminationId}/morphology-classifications/`));
-          this.morphologyClassifications = morphologyResponse.data;
-        } catch (err) {
-          console.warn('Morphology classifications not available for this examination:', err);
-          this.morphologyClassifications = [];
-        }
-        
-      } catch (error) {
-        this.error = 'Fehler beim Laden der Findings: ' + error.message;
-        console.error('Error loading findings:', error);
->>>>>>> c0732526
       } finally {
         this.loading = false;
       }
     },
 
-<<<<<<< HEAD
     onFindingChange() {
       if (this.selectedFinding) {
         // Initialize finding data
@@ -609,178 +394,32 @@
         notes: this.notes,
         created_at: new Date().toISOString()
       };
-=======
-    async onFindingChange() {
-      this.resetLowerLevels('finding');
-      
-      if (!this.selectedFindingId || !this.selectedExaminationId) return;
-      
+
       try {
         this.loading = true;
-        this.error = null;
-        
-        // Load interventions for this finding
-        const response = await axiosInstance.get(
-          r(`examination/${this.selectedExaminationId}/finding/${this.selectedFindingId}/interventions/`)
-        );
-        this.interventions = response.data;
-        
-      } catch (error) {
-        this.error = 'Fehler beim Laden der Interventionen: ' + error.message;
-        console.error('Error loading interventions:', error);
-      } finally {
-        this.loading = false;
-      }
-    },
->>>>>>> c0732526
-
-    async onLocationClassificationChange() {
-      this.resetLowerLevels('locationClassification');
-      
-      if (!this.selectedLocationClassificationId || !this.selectedExaminationId) return;
-      
-      try {
-        this.loading = true;
-<<<<<<< HEAD
         const response = await axiosInstance.post(r('video-examinations/'), examinationData);
-        
-        this.$emit('examination-saved', response.data);
-=======
-        this.error = null;
-        
-        // Load location choices for this classification
-        const response = await axiosInstance.get(
-          r(`examination/${this.selectedExaminationId}/location-classification/${this.selectedLocationClassificationId}/choices/`)
-        );
-        this.locationChoices = response.data;
->>>>>>> c0732526
-        
-      } catch (error) {
-        this.error = 'Fehler beim Laden der Lokalisationen: ' + error.message;
-        console.error('Error loading location choices:', error);
-      } finally {
-        this.loading = false;
-      }
-    },
-
-    async onMorphologyClassificationChange() {
-      this.resetLowerLevels('morphologyClassification');
-      
-      if (!this.selectedMorphologyClassificationId || !this.selectedExaminationId) return;
-      
-      try {
-        this.loading = true;
-        this.error = null;
-        
-        // Load morphology choices for this classification
-        const response = await axiosInstance.get(
-          r(`examination/${this.selectedExaminationId}/morphology-classification/${this.selectedMorphologyClassificationId}/choices/`)
-        );
-        this.morphologyChoices = response.data;
-        
-      } catch (error) {
-        this.error = 'Fehler beim Laden der Morphologien: ' + error.message;
-        console.error('Error loading morphology choices:', error);
-      } finally {
-        this.loading = false;
-      }
-    },
-
-    resetLowerLevels(fromLevel) {
-      switch (fromLevel) {
-        case 'examination':
-          this.selectedFindingId = null;
-          this.findings = [];
-          this.locationClassifications = [];
-          this.morphologyClassifications = [];
-          // Fall through
-        case 'finding':
-          this.selectedLocationClassificationId = null;
-          this.selectedMorphologyClassificationId = null;
-          this.locationChoices = [];
-          this.morphologyChoices = [];
-          this.interventions = [];
-          this.selectedInterventions = [];
-          // Fall through
-        case 'locationClassification':
-          this.selectedLocationChoiceId = null;
-          this.locationChoices = [];
-          break;
-        case 'morphologyClassification':
-          this.selectedMorphologyChoiceId = null;
-          this.morphologyChoices = [];
-          break;
-      }
-    },
-
-    async saveExamination() {
-      if (!this.canSave) return;
-      
-      try {
-        this.loading = true;
-        this.error = null;
-        
-        const examinationData = {
-          videoId: this.videoId,
-          timestamp: this.videoTimestamp,
-          examinationTypeId: this.selectedExaminationId,
-          findingId: this.selectedFindingId,
-          locationClassificationId: this.selectedLocationClassificationId || null,
-          locationChoiceId: this.selectedLocationChoiceId || null,
-          morphologyClassificationId: this.selectedMorphologyClassificationId || null,
-          morphologyChoiceId: this.selectedMorphologyChoiceId || null,
-          interventionIds: this.selectedInterventions,
-          notes: this.notes || null
-        };
-        
-        const response = await axiosInstance.post(r('examinations/'), examinationData);
         
         this.$emit('examination-saved', response.data);
         this.resetForm();
         
-<<<<<<< HEAD
         // Show success feedback
         console.log('Examination saved successfully:', response.data);
         
-=======
->>>>>>> c0732526
       } catch (error) {
         this.error = 'Fehler beim Speichern: ' + error.message;
         console.error('Error saving examination:', error);
-<<<<<<< HEAD
-        this.error = 'Fehler beim Speichern der Untersuchung';
-=======
->>>>>>> c0732526
       } finally {
         this.loading = false;
       }
     },
 
     resetForm() {
-<<<<<<< HEAD
       this.selectedExamination = null;
       this.selectedFinding = null;
       this.currentFindingData = null;
       this.notes = '';
       this.examinationDataLoaded = false;
       this.error = null;
-=======
-      this.selectedExaminationId = null;
-      this.selectedFindingId = null;
-      this.selectedLocationClassificationId = null;
-      this.selectedLocationChoiceId = null;
-      this.selectedMorphologyClassificationId = null;
-      this.selectedMorphologyChoiceId = null;
-      this.selectedInterventions = [];
-      this.notes = '';
-      
-      this.findings = [];
-      this.locationClassifications = [];
-      this.locationChoices = [];
-      this.morphologyClassifications = [];
-      this.morphologyChoices = [];
-      this.interventions = [];
->>>>>>> c0732526
     }
   },
 
