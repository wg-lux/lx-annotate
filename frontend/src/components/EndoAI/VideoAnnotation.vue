<template>
  <div class="container-fluid h-100 w-100 py-1 px-4">
    <!-- Header: Title -->
    <div class="card-header pb-0">
      <h4 class="mb-0">Video Annotation</h4>
    </div>

    <!-- Dropdown to select and edit a segment -->
    <div class="dropdown-container mb-3">
      <label for="segmentSelect">Select a Segment:</label>
      <select id="segmentSelect" v-model="selectedSegment">
        <option v-for="segment in segments" :key="segment.id" :value="segment">
          {{ segment.label_display }} ({{ formatTime(segment.startTime) }} - {{ formatTime(segment.endTime) }})
        </option>
      </select>
      <!-- Example inputs to edit the selected segment (you can add more fields as needed) -->
      <div v-if="selectedSegment" class="segment-editor">
        <label>
          Start Time:
          <input type="number" v-model.number="selectedSegment.startTime" step="0.1" />
        </label>
        <label>
          End Time:
          <input type="number" v-model.number="selectedSegment.endTime" step="0.1" />
        </label>
        <!-- Save the edited segment locally -->
        <button @click="saveSegmentState">Save Segment Locally</button>
      </div>
    </div>

    <!-- Video Player or Uploader -->
    <div class="video-container mb-4 position-relative">
      <video 
        ref="videoRef"
        v-if="videoUrl"
        @timeupdate="handleTimeUpdate"
        @loadedmetadata="handleLoadedMetadata"
        @error="handleVideoError"
        controls
        class="w-100"
        :src="videoUrl">
      </video>
      <div v-else>
        <FilePond
          ref="pond"
          :allowMultiple="false"
          acceptedFileTypes="['video/*']"
          labelIdle="Drag & Drop your video or <span class='filepond--label-action'>Browse</span>"
          :server="{
            process: uploadProcess,
            revert: uploadRevert
          }"
          @processfile="handleProcessFile"
        />
      </div>
      <p v-if="errorMessage">{{ errorMessage }}</p>
    </div>

    <!-- Classification Label -->
    <div 
      v-if="currentClassification"
      class="classification-label"
      :style="getClassificationStyle()"
    >
      {{ currentClassification.label }} ({{ (currentClassification.avgConfidence * 100).toFixed(1) }}%)
    </div>

<<<<<<< HEAD
        <h2>Segmente des Videos</h2>
        <!-- Table view of Segmentation Segments -->
        <div class="table-responsive">
          <table class="table table-striped table-hover">
            <thead>
              <tr>
                <th>Label</th>
                <th>Startzeit</th>
                <th>Endzeit</th>
                <th>Sicherheit</th>
              </tr>
            </thead>
            <tbody>
              <tr v-for="segment in segments" :key="segment.id" @click="jumpTo(segment)" style="cursor: pointer;">
                <td :style="{ backgroundColor: getColorForLabel(segment.label), color: '#fff' }">{{ segment.label_display }}</td>
                <td>{{ formatTime(segment.startTime) }}</td>
                <td>{{ formatTime(segment.endTime) }}</td>
                <td>{{ (segment.avgConfidence * 100).toFixed(1) }}%</td>
              </tr>
            </tbody>
          </table>
        </div>
  
        <!-- Save Button -->
        <div class="controls mt-4">
          <button @click="saveAnnotations" class="btn btn-success" :disabled="!canSave">
            Annotationen speichern
          </button>
        </div>
=======
    <!-- Timeline Container -->
    <div class="timeline-track" ref="timelineRef" @click="handleTimelineClick">
      <div 
        v-for="segment in segments" 
        :key="segment.id"
        class="timeline-segment"
        :style="{
          left: calculateLeftPercent(segment) + '%',
          width: calculateWidthPercent(segment) + '%'
        }"
      >
        <div class="resize-handle" @mousedown="startResize(segment, $event)"></div>
>>>>>>> dea6aab7
      </div>
    </div>

    <h2>Segmente des Videos</h2>
    <!-- You might also keep the table view if desired -->
    <div class="table-responsive">
      <table class="table table-striped table-hover">
        <thead>
          <tr>
            <th>Label</th>
            <th>Startzeit</th>
            <th>Endzeit</th>
            <th>Sicherheit</th>
          </tr>
        </thead>
        <tbody>
          <tr v-for="segment in segments" :key="segment.id" @click="jumpTo(segment)" style="cursor: pointer;">
            <td :style="{ backgroundColor: getColorForLabel(segment.label), color: '#fff' }">{{ segment.label_display }}</td>
            <td>{{ formatTime(segment.startTime) }}</td>
            <td>{{ formatTime(segment.endTime) }}</td>
            <td>{{ (segment.avgConfidence * 100).toFixed(1) }}%</td>
          </tr>
        </tbody>
      </table>
    </div>

    <!-- Final Submit Button -->
    <div class="controls mt-4">
      <button @click="submitAnnotations" class="btn btn-success" :disabled="!canSave">
        Submit All Annotations
      </button>
    </div>
  </div>
</template>


<script setup lang="ts">
import { ref, computed, onMounted, onUnmounted } from 'vue';
import vueFilePond from 'vue-filepond';
import 'filepond/dist/filepond.min.css';
import type { CSSProperties } from 'vue';
import type { Segment } from '@/components/EndoAI/segments';
import { getColorForLabel } from '@/components/EndoAI/segments';
import { videoService } from '@/api/videoService';

// Destructure reactive properties and functions from videoService
const { videoUrl, errorMessage, segments, fetchVideoUrl, saveAnnotations, uploadRevert, uploadProcess } = videoService;

// Register FilePond component
const FilePond = vueFilePond();

// Local reactive references
const videoRef = ref<HTMLVideoElement | null>(null);
const timelineRef = ref<HTMLElement | null>(null);
const currentTime = ref<number>(0);
const duration = ref<number>(100);
const canSave = ref<boolean>(true);
const isResizing = ref(false);
const activeSegment = ref<Segment | null>(null);
const startX = ref<number>(0);
const initialWidthPercent = ref<number>(0);

// For the dropdown
const selectedSegment = ref<Segment | null>(null);

// Global event listeners for resizing
function startResize(segment: Segment, event: MouseEvent) {
  isResizing.value = true;
  activeSegment.value = segment;
  startX.value = event.clientX;
  initialWidthPercent.value = calculateWidthPercent(segment);
  window.addEventListener('mousemove', onMouseMove);
  window.addEventListener('mouseup', onMouseUp);
}
function onMouseMove(event: MouseEvent) {
  if (!isResizing.value || !activeSegment.value || !timelineRef.value) return;
  const timelineRect = timelineRef.value.getBoundingClientRect();
  const deltaPx = event.clientX - startX.value;
  const deltaPercent = (deltaPx / timelineRect.width) * 100;
  const newWidthPercent = initialWidthPercent.value + deltaPercent;
  if (newWidthPercent > 0 && (calculateLeftPercent(activeSegment.value) + newWidthPercent) <= 100) {
    const segmentDuration = (newWidthPercent / 100) * duration.value;
    activeSegment.value.endTime = activeSegment.value.startTime + segmentDuration;
  }
}
function onMouseUp() {
  isResizing.value = false;
  activeSegment.value = null;
  window.removeEventListener('mousemove', onMouseMove);
  window.removeEventListener('mouseup', onMouseUp);
}

// Video event handlers
function handleVideoError(event: Event) {
  console.error("Error loading the video:", event);
  alert("Failed to load video. Please check the source URL.");
}
function handleTimeUpdate() {
  if (videoRef.value) {
    currentTime.value = videoRef.value.currentTime;
  }
}
function handleLoadedMetadata() {
  if (videoRef.value) {
    duration.value = videoRef.value.duration;
  }
}
function jumpTo(segment: Segment) {
  if (videoRef.value) {
    videoRef.value.currentTime = segment.startTime;
  }
}
function handleTimelineClick(event: MouseEvent) {
  if (timelineRef.value && videoRef.value) {
    const rect = timelineRef.value.getBoundingClientRect();
    const clickPosition = event.clientX - rect.left;
    const percentage = clickPosition / rect.width;
    videoRef.value.currentTime = percentage * duration.value;
  }
}

// Helper functions for timeline
function calculateLeftPercent(segment: Segment): number {
  return (segment.startTime / duration.value) * 100;
}
function calculateWidthPercent(segment: Segment): number {
  return ((segment.endTime - segment.startTime) / duration.value) * 100;
}
function formatTime(seconds: number): string {
  const mins = Math.floor(seconds / 60);
  const secs = Math.floor(seconds % 60);
  return `${mins}:${secs.toString().padStart(2, '0')}`;
}

// Current classification computed from segments
const currentClassification = computed(() => {
  return segments.value.find(segment => 
    currentTime.value >= segment.startTime && currentTime.value <= segment.endTime
  ) || null;
});
function getClassificationStyle(): CSSProperties {
  return {
    backgroundColor: "Green",
    color: "white",
    fontSize: "20px",
    fontWeight: "bold",
    padding: "12px",
    borderRadius: "6px",
    textTransform: "uppercase",
    boxShadow: "0px 4px 10px rgba(0, 0, 0, 0.5)",
    textAlign: "center",
    width: "100%"
  };
}

// Save the edited state of the selected segment locally
function saveSegmentState() {
  if (selectedSegment.value) {
    const index = segments.value.findIndex(seg => seg.id === selectedSegment.value!.id);
    if (index !== -1) {
      // Update the segments array with the new state from selectedSegment
      segments.value[index] = { ...selectedSegment.value };
      console.log("Segment state saved locally:", segments.value[index]);
    }
  }
}

// Submit all annotations (send the updated segments to backend)
async function submitAnnotations() {
  await saveAnnotations();
}

onMounted(fetchVideoUrl);
onUnmounted(() => {
  window.removeEventListener('mousemove', onMouseMove);
  window.removeEventListener('mouseup', onMouseUp);
});

// FilePond callback
function handleProcessFile(error: any, file: any) {
  if (error) {
    console.error("File processing error:", error);
    return;
  }
  console.log("File processed:", file);
  if (file.serverId) {
    videoUrl.value = file.serverId;
  }
}
</script>

<style scoped>
.timeline-track {
  position: relative;
  height: 40px;
  background: #e9ecef;
  border-radius: 5px;
}
.timeline-segment {
  position: absolute;
  top: 0;
  height: 100%;
  background-color: #2196F3;
  opacity: 0.5;
}
.resize-handle {
  position: absolute;
  top: 0;
  right: 0;
  width: 8px;
  height: 100%;
  cursor: ew-resize;
  background: rgba(0, 0, 0, 0.5);
}
.classification-label {
  position: absolute;
  bottom: 10px;
  left: 0;
  z-index: 10;
}
</style><|MERGE_RESOLUTION|>--- conflicted
+++ resolved
@@ -65,37 +65,6 @@
       {{ currentClassification.label }} ({{ (currentClassification.avgConfidence * 100).toFixed(1) }}%)
     </div>
 
-<<<<<<< HEAD
-        <h2>Segmente des Videos</h2>
-        <!-- Table view of Segmentation Segments -->
-        <div class="table-responsive">
-          <table class="table table-striped table-hover">
-            <thead>
-              <tr>
-                <th>Label</th>
-                <th>Startzeit</th>
-                <th>Endzeit</th>
-                <th>Sicherheit</th>
-              </tr>
-            </thead>
-            <tbody>
-              <tr v-for="segment in segments" :key="segment.id" @click="jumpTo(segment)" style="cursor: pointer;">
-                <td :style="{ backgroundColor: getColorForLabel(segment.label), color: '#fff' }">{{ segment.label_display }}</td>
-                <td>{{ formatTime(segment.startTime) }}</td>
-                <td>{{ formatTime(segment.endTime) }}</td>
-                <td>{{ (segment.avgConfidence * 100).toFixed(1) }}%</td>
-              </tr>
-            </tbody>
-          </table>
-        </div>
-  
-        <!-- Save Button -->
-        <div class="controls mt-4">
-          <button @click="saveAnnotations" class="btn btn-success" :disabled="!canSave">
-            Annotationen speichern
-          </button>
-        </div>
-=======
     <!-- Timeline Container -->
     <div class="timeline-track" ref="timelineRef" @click="handleTimelineClick">
       <div 
@@ -108,7 +77,6 @@
         }"
       >
         <div class="resize-handle" @mousedown="startResize(segment, $event)"></div>
->>>>>>> dea6aab7
       </div>
     </div>
 
