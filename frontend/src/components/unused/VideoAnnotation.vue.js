--- conflicted
+++ resolved
@@ -1,44 +1,9 @@
-<<<<<<< HEAD
 import { ref, computed, onMounted } from 'vue';
 import { v4 as uuidv4 } from 'uuid';
 import axios from 'axios';
 const API_BASE = 'http://127.0.0.1:8000';
 const API_ENDPOINT = `${API_BASE}/api/videos`; // JSON API
 const STREAM_ENDPOINT = `${API_BASE}/videos`; // Raw video streaming
-=======
-"use strict";
-var __createBinding = (this && this.__createBinding) || (Object.create ? (function(o, m, k, k2) {
-    if (k2 === undefined) k2 = k;
-    var desc = Object.getOwnPropertyDescriptor(m, k);
-    if (!desc || ("get" in desc ? !m.__esModule : desc.writable || desc.configurable)) {
-      desc = { enumerable: true, get: function() { return m[k]; } };
-    }
-    Object.defineProperty(o, k2, desc);
-}) : (function(o, m, k, k2) {
-    if (k2 === undefined) k2 = k;
-    o[k2] = m[k];
-}));
-var __setModuleDefault = (this && this.__setModuleDefault) || (Object.create ? (function(o, v) {
-    Object.defineProperty(o, "default", { enumerable: true, value: v });
-}) : function(o, v) {
-    o["default"] = v;
-});
-var __importStar = (this && this.__importStar) || function (mod) {
-    if (mod && mod.__esModule) return mod;
-    var result = {};
-    if (mod != null) for (var k in mod) if (k !== "default" && Object.prototype.hasOwnProperty.call(mod, k)) __createBinding(result, mod, k);
-    __setModuleDefault(result, mod);
-    return result;
-};
-var __importDefault = (this && this.__importDefault) || function (mod) {
-    return (mod && mod.__esModule) ? mod : { "default": mod };
-};
-Object.defineProperty(exports, "__esModule", { value: true });
-const vue_1 = require("vue");
-const uuid_1 = require("uuid");
-const axios_1 = __importDefault(require("axios"));
-const API_BASE = 'http://127.0.0.1:8000/api';
->>>>>>> 48bef31f
 // Refs
 const videoRef = (0, vue_1.ref)(null);
 const labels = (0, vue_1.ref)([]);
@@ -51,17 +16,12 @@
 const sortedLabels = (0, vue_1.computed)(() => {
     return [...labels.value].sort((a, b) => a.startTime - b.startTime);
 });
-<<<<<<< HEAD
 const currentVideoUrl = computed(() => {
     // Use the dedicated streaming endpoint
     if (currentVideo.value?.id) {
         return `${STREAM_ENDPOINT}/${currentVideo.value.id}`;
     }
     return '';
-=======
-const currentVideoUrl = (0, vue_1.computed)(() => {
-    return currentVideo.value?.url || '';
->>>>>>> 48bef31f
 });
 const canSave = (0, vue_1.computed)(() => {
     return labels.value.length > 0 && labels.value.every(l => l.isComplete);
@@ -69,7 +29,6 @@
 // Methods
 async function fetchVideos() {
     try {
-<<<<<<< HEAD
         // Use the JSON API endpoint
         const response = await axios.get(`${API_ENDPOINT}/`);
         console.log('Fetched videos:', response.data);
@@ -81,10 +40,6 @@
                 processor_name: video.processor_name || 'Unknown Processor'
             }));
         }
-=======
-        const response = await axios_1.default.get(`${API_BASE}/videos/`);
-        availableVideos.value = response.data;
->>>>>>> 48bef31f
     }
     catch (error) {
         console.error('Failed to fetch videos:', error);
