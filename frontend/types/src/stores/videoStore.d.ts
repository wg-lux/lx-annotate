import { type Ref, type ComputedRef } from 'vue';
/**
 * Translation map for label names (German translations)
 */
type LabelKey = 'appendix' | 'blood' | 'diverticule' | 'grasper' | 'ileocaecalvalve' | 'ileum' | 'low_quality' | 'nbi' | 'needle' | 'outside' | 'polyp' | 'snare' | 'water_jet' | 'wound';
/**
 * Video status types
 */
type VideoStatus = 'in_progress' | 'available' | 'completed';
/**
 * Backend frame prediction structure (from API responses)
 */
interface BackendFramePrediction {
    frame_number: number;
    label: string;
    confidence: number;
}
/**
 * Backend frame structure (from API responses)
 */
interface BackendFrame {
    frame_filename: string;
    frame_file_path: string;
    predictions: BackendFramePrediction;
}
/**
 * Backend segment format (from API responses)
 */
export interface BackendSegment {
    id: number;
    startFrameNumber?: number;
    endFrameNumber?: number;
    labelName: string;
    videoName: string;
    startTime: number;
    endTime: number;
}
/**
 * Frontend segment format (unified camelCase)
 */
export interface FrontendSegment {
    id: number;
    startFrameNumber?: number;
    endFrameNumber?: number;
    label: string;
    videoName?: string;
    startTime: number;
    endTime: number;
    usingFPS?: boolean;
}
/**
 * Segment interface for internal store usage - supports both string and number IDs
 */
interface Segment {
    id: string | number;
    label: string;
    startTime: number;
    endTime: number;
    avgConfidence: number;
    videoID?: number;
    labelID?: number;
    label_name?: string;
    frames?: Record<string, BackendFrame>;
    isDraft?: boolean;
    color?: string;
    startFrameNumber?: number;
    endFrameNumber?: number;
    usingFPS?: boolean;
}
/**
 * Video annotation interface
 */
interface VideoAnnotation {
    id: string | number;
    isAnnotated: boolean;
    errorMessage: string;
    segments: Segment[];
    videoUrl: string;
    status: VideoStatus;
    assignedUser: string | null;
    duration?: number;
    fps?: number;
}
/**
 * Video metadata from backend
 */
interface VideoMeta {
    id: number;
    original_file_name: string;
    status: string;
    assignedUser?: string | null;
    anonymized: boolean;
    duration?: number;
    fps?: number;
    hasROI?: boolean;
    outsideFrameCount?: number;
}
/**
 * Label metadata
 */
interface LabelMeta {
    id: number;
    name: string;
    color?: string;
}
/**
 * Video list response structure
 */
interface VideoList {
    videos: VideoMeta[];
    labels: LabelMeta[];
}
/**
 * Draft segment interface
 */
interface DraftSegment {
    id: string | number;
    label: string;
    startTime: number;
    endTime: number | null;
}
/**
 * Segment option for dropdowns
 */
interface SegmentOption {
    id: string | number;
    label: string;
    startTime: number;
    endTime: number;
    display: string;
}
/**
 * Segment style object for CSS
 */
interface SegmentStyle {
    left: string;
    width: string;
    backgroundColor: string;
    opacity?: string;
    border?: string;
}
/**
 * Update payload for segments
 */
export interface SegmentUpdatePayload {
    startTime?: number;
    endTime?: number;
    start_time?: number;
    end_time?: number;
    [key: string]: any;
}
/**
 * Upload callback types
 */
type UploadLoadCallback = (serverFileId?: string) => void;
type UploadErrorCallback = (message: string) => void;
export declare const useVideoStore: import("pinia").StoreDefinition<"video", import("pinia")._UnwrapAll<Pick<{
    currentVideo: Readonly<Ref<{
        readonly id: string | number;
        readonly isAnnotated: boolean;
        readonly errorMessage: string;
        readonly segments: readonly {
            readonly id: string | number;
            readonly label: string;
            readonly startTime: number;
            readonly endTime: number;
            readonly avgConfidence: number;
            readonly videoID?: number | undefined;
            readonly labelID?: number | undefined;
            readonly label_name?: string | undefined;
            readonly frames?: {
                readonly [x: string]: {
                    readonly frame_filename: string;
                    readonly frame_file_path: string;
                    readonly predictions: {
                        readonly frame_number: number;
                        readonly label: string;
                        readonly confidence: number;
                    };
                };
            } | undefined;
            readonly isDraft?: boolean | undefined;
            readonly color?: string | undefined;
            readonly startFrameNumber?: number | undefined;
            readonly endFrameNumber?: number | undefined;
            readonly usingFPS?: boolean | undefined;
        }[];
<<<<<<< HEAD
        readonly videoUrl: string;
        readonly status: VideoStatus;
        readonly assignedUser: string | null;
        readonly duration?: number | undefined;
        readonly fps?: number | undefined;
    } | null, {
        readonly id: string | number;
        readonly isAnnotated: boolean;
        readonly errorMessage: string;
        readonly segments: readonly {
            readonly id: string | number;
            readonly label: string;
            readonly startTime: number;
            readonly endTime: number;
            readonly avgConfidence: number;
            readonly videoID?: number | undefined;
            readonly labelID?: number | undefined;
            readonly label_name?: string | undefined;
            readonly frames?: {
                readonly [x: string]: {
                    readonly frame_filename: string;
                    readonly frame_file_path: string;
                    readonly predictions: {
                        readonly frame_number: number;
                        readonly label: string;
                        readonly confidence: number;
                    };
                };
            } | undefined;
            readonly isDraft?: boolean | undefined;
            readonly color?: string | undefined;
            readonly startFrameNumber?: number | undefined;
            readonly endFrameNumber?: number | undefined;
            readonly usingFPS?: boolean | undefined;
        }[];
        readonly videoUrl: string;
        readonly status: VideoStatus;
        readonly assignedUser: string | null;
        readonly duration?: number | undefined;
        readonly fps?: number | undefined;
    } | null>>;
    errorMessage: Readonly<Ref<string, string>>;
    videoUrl: Readonly<Ref<string, string>>;
    segmentsByLabel: Record<string, Segment[]>;
    videoList: Readonly<Ref<{
        readonly videos: readonly {
            readonly id: number;
            readonly original_file_name: string;
            readonly status: string;
            readonly assignedUser?: string | null | undefined;
            readonly anonymized: boolean;
            readonly duration?: number | undefined;
            readonly fps?: number | undefined;
            readonly hasROI?: boolean | undefined;
            readonly outsideFrameCount?: number | undefined;
=======
        videoUrl: string;
        id: string;
        status: 'in_progress' | 'available' | 'completed';
        assignedUser: string | null;
    }, VideoAnnotation | {
        isAnnotated: boolean;
        errorMessage: string;
        segments: {
            id: string;
            label: string;
            label_display: string;
            startTime: number;
            endTime: number;
            avgConfidence: number;
        }[];
        videoUrl: string;
        id: string;
        status: 'in_progress' | 'available' | 'completed';
        assignedUser: string | null;
    }>;
    errorMessage: import("vue").Ref<string, string>;
    videoUrl: import("vue").Ref<string, string>;
    segmentsByLabel: import("vue").Ref<Record<string, Segment[]>, Record<string, Segment[]>>;
    allSegments: import("vue").ComputedRef<Segment[]>;
    videoList: import("vue").Ref<{
        videos: {
            id: number;
            originalFileName: string;
            status: string;
            assignedUser?: string | null;
            anonymized: boolean;
>>>>>>> 48bef31f
        }[];
        readonly labels: readonly {
            readonly id: number;
            readonly name: string;
            readonly color?: string | undefined;
        }[];
<<<<<<< HEAD
    }, {
        readonly videos: readonly {
            readonly id: number;
            readonly original_file_name: string;
            readonly status: string;
            readonly assignedUser?: string | null | undefined;
            readonly anonymized: boolean;
            readonly duration?: number | undefined;
            readonly fps?: number | undefined;
            readonly hasROI?: boolean | undefined;
            readonly outsideFrameCount?: number | undefined;
=======
    }, VideoList | {
        videos: {
            id: number;
            originalFileName: string;
            status: string;
            assignedUser?: string | null;
            anonymized: boolean;
>>>>>>> 48bef31f
        }[];
        readonly labels: readonly {
            readonly id: number;
            readonly name: string;
            readonly color?: string | undefined;
        }[];
<<<<<<< HEAD
    }>>;
    videoMeta: Readonly<Ref<{
        readonly id: number;
        readonly original_file_name: string;
        readonly status: string;
        readonly assignedUser?: string | null | undefined;
        readonly anonymized: boolean;
        readonly duration?: number | undefined;
        readonly fps?: number | undefined;
        readonly hasROI?: boolean | undefined;
        readonly outsideFrameCount?: number | undefined;
    } | null, {
        readonly id: number;
        readonly original_file_name: string;
        readonly status: string;
        readonly assignedUser?: string | null | undefined;
        readonly anonymized: boolean;
        readonly duration?: number | undefined;
        readonly fps?: number | undefined;
        readonly hasROI?: boolean | undefined;
        readonly outsideFrameCount?: number | undefined;
    } | null>>;
    allSegments: ComputedRef<Segment[]>;
    draftSegment: Readonly<Ref<{
        readonly start: number;
        readonly end: number | null;
        readonly id: string | number;
        readonly label: string;
        readonly startTime: number;
        readonly endTime: number | null;
    } | null, {
        readonly start: number;
        readonly end: number | null;
        readonly id: string | number;
        readonly label: string;
        readonly startTime: number;
        readonly endTime: number | null;
    } | null>>;
    activeSegment: ComputedRef<Segment | null>;
    duration: ComputedRef<number>;
    hasVideo: ComputedRef<boolean>;
    segments: ComputedRef<Segment[]>;
    labels: ComputedRef<LabelMeta[]>;
=======
    }>;
    videoMeta: import("vue").Ref<{
        id: number;
        originalFileName: string;
        file: string | null;
        videoUrl: string | null;
        fullVideoPath: string | null;
        sensitiveMetaId: number;
        patientFirstName: string | null;
        patientLastName: string | null;
        patientDob: string | null;
        examinationDate: string | null;
        duration: number | null;
    }, VideoFileMeta | {
        id: number;
        originalFileName: string;
        file: string | null;
        videoUrl: string | null;
        fullVideoPath: string | null;
        sensitiveMetaId: number;
        patientFirstName: string | null;
        patientLastName: string | null;
        patientDob: string | null;
        examinationDate: string | null;
        duration: number | null;
    }>;
    hasVideo: import("vue").ComputedRef<boolean>;
    duration: import("vue").ComputedRef<number>;
    fetchVideoMeta: (id: number) => Promise<void>;
    updateSensitiveMeta: (payload: SensitiveMetaUpdatePayload) => Promise<void>;
    clearVideoMeta: () => void;
    fetchAllVideos: () => void;
    uploadRevert: (uniqueFileId: string, load: () => void, error: (message: string) => void) => void;
    uploadProcess: (fieldName: string, file: File, metadata: any, load: (serverFileId: string) => void, error: (message: string) => void) => void;
>>>>>>> 48bef31f
    clearVideo: () => void;
    setVideo: (video: VideoAnnotation) => void;
    loadVideo: (videoId: string) => Promise<void>;
    fetchVideoUrl: (videoId?: string | number) => Promise<void>;
    fetchAllSegments: (id: string) => Promise<void>;
    fetchAllVideos: () => Promise<VideoList>;
    fetchVideoMeta: (lastId?: string) => Promise<any>;
    fetchVideoSegments: (videoId: string) => Promise<void>;
    fetchSegmentsByLabel: (id: string, label?: string) => Promise<void>;
    createSegment: (videoId: string, label: string, startTime: number, endTime: number) => Promise<Segment | null>;
    patchSegmentLocally: (id: string | number, updates: Partial<Segment>) => void;
    updateSegment: (segmentId: string | number, updates: SegmentUpdatePayload) => Promise<boolean>;
    deleteSegment: (segmentId: string | number) => Promise<boolean>;
    removeSegment: (segmentId: number) => void;
    saveAnnotations: () => Promise<void>;
    uploadRevert: (uniqueFileId: string, load: UploadLoadCallback, error: UploadErrorCallback) => void;
    uploadProcess: (fieldName: string, file: File, metadata: any, load: UploadLoadCallback, error: UploadErrorCallback) => void;
    getSegmentStyle: (segment: Segment, videoDuration: number) => SegmentStyle;
    getColorForLabel: (label: string) => string;
    getTranslationForLabel: (label: string) => string;
    jumpToSegment: (segment: Segment, videoElement: HTMLVideoElement | null) => void;
    setActiveSegment: (segmentId: string | number | null) => void;
    updateVideoStatus: (status: VideoStatus) => Promise<void>;
    assignUserToVideo: (user: string) => Promise<void>;
    updateSensitiveMeta: (payload: any) => Promise<boolean>;
    clearVideoMeta: () => void;
    startDraft: (label: string, startTime: number) => void;
    updateDraftEnd: (endTime: number) => void;
    commitDraft: () => Promise<Segment | null>;
    cancelDraft: () => void;
    createFiveSecondSegment: (clickTime: number, label: string) => Promise<Segment | null>;
    formatTime: (seconds: number) => string;
    getSegmentOptions: () => SegmentOption[];
    clearSegments: () => void;
}, "errorMessage" | "videoUrl" | "currentVideo" | "segmentsByLabel" | "videoList" | "videoMeta" | "draftSegment">>, Pick<{
    currentVideo: Readonly<Ref<{
        readonly id: string | number;
        readonly isAnnotated: boolean;
        readonly errorMessage: string;
        readonly segments: readonly {
            readonly id: string | number;
            readonly label: string;
            readonly startTime: number;
            readonly endTime: number;
            readonly avgConfidence: number;
            readonly videoID?: number | undefined;
            readonly labelID?: number | undefined;
            readonly label_name?: string | undefined;
            readonly frames?: {
                readonly [x: string]: {
                    readonly frame_filename: string;
                    readonly frame_file_path: string;
                    readonly predictions: {
                        readonly frame_number: number;
                        readonly label: string;
                        readonly confidence: number;
                    };
                };
            } | undefined;
            readonly isDraft?: boolean | undefined;
            readonly color?: string | undefined;
            readonly startFrameNumber?: number | undefined;
            readonly endFrameNumber?: number | undefined;
            readonly usingFPS?: boolean | undefined;
        }[];
<<<<<<< HEAD
        readonly videoUrl: string;
        readonly status: VideoStatus;
        readonly assignedUser: string | null;
        readonly duration?: number | undefined;
        readonly fps?: number | undefined;
    } | null, {
        readonly id: string | number;
        readonly isAnnotated: boolean;
        readonly errorMessage: string;
        readonly segments: readonly {
            readonly id: string | number;
            readonly label: string;
            readonly startTime: number;
            readonly endTime: number;
            readonly avgConfidence: number;
            readonly videoID?: number | undefined;
            readonly labelID?: number | undefined;
            readonly label_name?: string | undefined;
            readonly frames?: {
                readonly [x: string]: {
                    readonly frame_filename: string;
                    readonly frame_file_path: string;
                    readonly predictions: {
                        readonly frame_number: number;
                        readonly label: string;
                        readonly confidence: number;
                    };
                };
            } | undefined;
            readonly isDraft?: boolean | undefined;
            readonly color?: string | undefined;
            readonly startFrameNumber?: number | undefined;
            readonly endFrameNumber?: number | undefined;
            readonly usingFPS?: boolean | undefined;
        }[];
        readonly videoUrl: string;
        readonly status: VideoStatus;
        readonly assignedUser: string | null;
        readonly duration?: number | undefined;
        readonly fps?: number | undefined;
    } | null>>;
    errorMessage: Readonly<Ref<string, string>>;
    videoUrl: Readonly<Ref<string, string>>;
    segmentsByLabel: Record<string, Segment[]>;
    videoList: Readonly<Ref<{
        readonly videos: readonly {
            readonly id: number;
            readonly original_file_name: string;
            readonly status: string;
            readonly assignedUser?: string | null | undefined;
            readonly anonymized: boolean;
            readonly duration?: number | undefined;
            readonly fps?: number | undefined;
            readonly hasROI?: boolean | undefined;
            readonly outsideFrameCount?: number | undefined;
=======
        videoUrl: string;
        id: string;
        status: 'in_progress' | 'available' | 'completed';
        assignedUser: string | null;
    }, VideoAnnotation | {
        isAnnotated: boolean;
        errorMessage: string;
        segments: {
            id: string;
            label: string;
            label_display: string;
            startTime: number;
            endTime: number;
            avgConfidence: number;
        }[];
        videoUrl: string;
        id: string;
        status: 'in_progress' | 'available' | 'completed';
        assignedUser: string | null;
    }>;
    errorMessage: import("vue").Ref<string, string>;
    videoUrl: import("vue").Ref<string, string>;
    segmentsByLabel: import("vue").Ref<Record<string, Segment[]>, Record<string, Segment[]>>;
    allSegments: import("vue").ComputedRef<Segment[]>;
    videoList: import("vue").Ref<{
        videos: {
            id: number;
            originalFileName: string;
            status: string;
            assignedUser?: string | null;
            anonymized: boolean;
>>>>>>> 48bef31f
        }[];
        readonly labels: readonly {
            readonly id: number;
            readonly name: string;
            readonly color?: string | undefined;
        }[];
<<<<<<< HEAD
    }, {
        readonly videos: readonly {
            readonly id: number;
            readonly original_file_name: string;
            readonly status: string;
            readonly assignedUser?: string | null | undefined;
            readonly anonymized: boolean;
            readonly duration?: number | undefined;
            readonly fps?: number | undefined;
            readonly hasROI?: boolean | undefined;
            readonly outsideFrameCount?: number | undefined;
=======
    }, VideoList | {
        videos: {
            id: number;
            originalFileName: string;
            status: string;
            assignedUser?: string | null;
            anonymized: boolean;
>>>>>>> 48bef31f
        }[];
        readonly labels: readonly {
            readonly id: number;
            readonly name: string;
            readonly color?: string | undefined;
        }[];
<<<<<<< HEAD
    }>>;
    videoMeta: Readonly<Ref<{
        readonly id: number;
        readonly original_file_name: string;
        readonly status: string;
        readonly assignedUser?: string | null | undefined;
        readonly anonymized: boolean;
        readonly duration?: number | undefined;
        readonly fps?: number | undefined;
        readonly hasROI?: boolean | undefined;
        readonly outsideFrameCount?: number | undefined;
    } | null, {
        readonly id: number;
        readonly original_file_name: string;
        readonly status: string;
        readonly assignedUser?: string | null | undefined;
        readonly anonymized: boolean;
        readonly duration?: number | undefined;
        readonly fps?: number | undefined;
        readonly hasROI?: boolean | undefined;
        readonly outsideFrameCount?: number | undefined;
    } | null>>;
    allSegments: ComputedRef<Segment[]>;
    draftSegment: Readonly<Ref<{
        readonly start: number;
        readonly end: number | null;
        readonly id: string | number;
        readonly label: string;
        readonly startTime: number;
        readonly endTime: number | null;
    } | null, {
        readonly start: number;
        readonly end: number | null;
        readonly id: string | number;
        readonly label: string;
        readonly startTime: number;
        readonly endTime: number | null;
    } | null>>;
    activeSegment: ComputedRef<Segment | null>;
    duration: ComputedRef<number>;
    hasVideo: ComputedRef<boolean>;
    segments: ComputedRef<Segment[]>;
    labels: ComputedRef<LabelMeta[]>;
=======
    }>;
    videoMeta: import("vue").Ref<{
        id: number;
        originalFileName: string;
        file: string | null;
        videoUrl: string | null;
        fullVideoPath: string | null;
        sensitiveMetaId: number;
        patientFirstName: string | null;
        patientLastName: string | null;
        patientDob: string | null;
        examinationDate: string | null;
        duration: number | null;
    }, VideoFileMeta | {
        id: number;
        originalFileName: string;
        file: string | null;
        videoUrl: string | null;
        fullVideoPath: string | null;
        sensitiveMetaId: number;
        patientFirstName: string | null;
        patientLastName: string | null;
        patientDob: string | null;
        examinationDate: string | null;
        duration: number | null;
    }>;
    hasVideo: import("vue").ComputedRef<boolean>;
    duration: import("vue").ComputedRef<number>;
    fetchVideoMeta: (id: number) => Promise<void>;
    updateSensitiveMeta: (payload: SensitiveMetaUpdatePayload) => Promise<void>;
    clearVideoMeta: () => void;
    fetchAllVideos: () => void;
    uploadRevert: (uniqueFileId: string, load: () => void, error: (message: string) => void) => void;
    uploadProcess: (fieldName: string, file: File, metadata: any, load: (serverFileId: string) => void, error: (message: string) => void) => void;
>>>>>>> 48bef31f
    clearVideo: () => void;
    setVideo: (video: VideoAnnotation) => void;
    loadVideo: (videoId: string) => Promise<void>;
    fetchVideoUrl: (videoId?: string | number) => Promise<void>;
    fetchAllSegments: (id: string) => Promise<void>;
    fetchAllVideos: () => Promise<VideoList>;
    fetchVideoMeta: (lastId?: string) => Promise<any>;
    fetchVideoSegments: (videoId: string) => Promise<void>;
    fetchSegmentsByLabel: (id: string, label?: string) => Promise<void>;
    createSegment: (videoId: string, label: string, startTime: number, endTime: number) => Promise<Segment | null>;
    patchSegmentLocally: (id: string | number, updates: Partial<Segment>) => void;
    updateSegment: (segmentId: string | number, updates: SegmentUpdatePayload) => Promise<boolean>;
    deleteSegment: (segmentId: string | number) => Promise<boolean>;
    removeSegment: (segmentId: number) => void;
    saveAnnotations: () => Promise<void>;
    uploadRevert: (uniqueFileId: string, load: UploadLoadCallback, error: UploadErrorCallback) => void;
    uploadProcess: (fieldName: string, file: File, metadata: any, load: UploadLoadCallback, error: UploadErrorCallback) => void;
    getSegmentStyle: (segment: Segment, videoDuration: number) => SegmentStyle;
    getColorForLabel: (label: string) => string;
    getTranslationForLabel: (label: string) => string;
    jumpToSegment: (segment: Segment, videoElement: HTMLVideoElement | null) => void;
    setActiveSegment: (segmentId: string | number | null) => void;
    updateVideoStatus: (status: VideoStatus) => Promise<void>;
    assignUserToVideo: (user: string) => Promise<void>;
    updateSensitiveMeta: (payload: any) => Promise<boolean>;
    clearVideoMeta: () => void;
    startDraft: (label: string, startTime: number) => void;
    updateDraftEnd: (endTime: number) => void;
    commitDraft: () => Promise<Segment | null>;
    cancelDraft: () => void;
    createFiveSecondSegment: (clickTime: number, label: string) => Promise<Segment | null>;
    formatTime: (seconds: number) => string;
    getSegmentOptions: () => SegmentOption[];
    clearSegments: () => void;
}, "duration" | "segments" | "labels" | "allSegments" | "activeSegment" | "hasVideo">, Pick<{
    currentVideo: Readonly<Ref<{
        readonly id: string | number;
        readonly isAnnotated: boolean;
        readonly errorMessage: string;
        readonly segments: readonly {
            readonly id: string | number;
            readonly label: string;
            readonly startTime: number;
            readonly endTime: number;
            readonly avgConfidence: number;
            readonly videoID?: number | undefined;
            readonly labelID?: number | undefined;
            readonly label_name?: string | undefined;
            readonly frames?: {
                readonly [x: string]: {
                    readonly frame_filename: string;
                    readonly frame_file_path: string;
                    readonly predictions: {
                        readonly frame_number: number;
                        readonly label: string;
                        readonly confidence: number;
                    };
                };
            } | undefined;
            readonly isDraft?: boolean | undefined;
            readonly color?: string | undefined;
            readonly startFrameNumber?: number | undefined;
            readonly endFrameNumber?: number | undefined;
            readonly usingFPS?: boolean | undefined;
        }[];
<<<<<<< HEAD
        readonly videoUrl: string;
        readonly status: VideoStatus;
        readonly assignedUser: string | null;
        readonly duration?: number | undefined;
        readonly fps?: number | undefined;
    } | null, {
        readonly id: string | number;
        readonly isAnnotated: boolean;
        readonly errorMessage: string;
        readonly segments: readonly {
            readonly id: string | number;
            readonly label: string;
            readonly startTime: number;
            readonly endTime: number;
            readonly avgConfidence: number;
            readonly videoID?: number | undefined;
            readonly labelID?: number | undefined;
            readonly label_name?: string | undefined;
            readonly frames?: {
                readonly [x: string]: {
                    readonly frame_filename: string;
                    readonly frame_file_path: string;
                    readonly predictions: {
                        readonly frame_number: number;
                        readonly label: string;
                        readonly confidence: number;
                    };
                };
            } | undefined;
            readonly isDraft?: boolean | undefined;
            readonly color?: string | undefined;
            readonly startFrameNumber?: number | undefined;
            readonly endFrameNumber?: number | undefined;
            readonly usingFPS?: boolean | undefined;
        }[];
        readonly videoUrl: string;
        readonly status: VideoStatus;
        readonly assignedUser: string | null;
        readonly duration?: number | undefined;
        readonly fps?: number | undefined;
    } | null>>;
    errorMessage: Readonly<Ref<string, string>>;
    videoUrl: Readonly<Ref<string, string>>;
    segmentsByLabel: Record<string, Segment[]>;
    videoList: Readonly<Ref<{
        readonly videos: readonly {
            readonly id: number;
            readonly original_file_name: string;
            readonly status: string;
            readonly assignedUser?: string | null | undefined;
            readonly anonymized: boolean;
            readonly duration?: number | undefined;
            readonly fps?: number | undefined;
            readonly hasROI?: boolean | undefined;
            readonly outsideFrameCount?: number | undefined;
=======
        videoUrl: string;
        id: string;
        status: 'in_progress' | 'available' | 'completed';
        assignedUser: string | null;
    }, VideoAnnotation | {
        isAnnotated: boolean;
        errorMessage: string;
        segments: {
            id: string;
            label: string;
            label_display: string;
            startTime: number;
            endTime: number;
            avgConfidence: number;
        }[];
        videoUrl: string;
        id: string;
        status: 'in_progress' | 'available' | 'completed';
        assignedUser: string | null;
    }>;
    errorMessage: import("vue").Ref<string, string>;
    videoUrl: import("vue").Ref<string, string>;
    segmentsByLabel: import("vue").Ref<Record<string, Segment[]>, Record<string, Segment[]>>;
    allSegments: import("vue").ComputedRef<Segment[]>;
    videoList: import("vue").Ref<{
        videos: {
            id: number;
            originalFileName: string;
            status: string;
            assignedUser?: string | null;
            anonymized: boolean;
>>>>>>> 48bef31f
        }[];
        readonly labels: readonly {
            readonly id: number;
            readonly name: string;
            readonly color?: string | undefined;
        }[];
<<<<<<< HEAD
    }, {
        readonly videos: readonly {
            readonly id: number;
            readonly original_file_name: string;
            readonly status: string;
            readonly assignedUser?: string | null | undefined;
            readonly anonymized: boolean;
            readonly duration?: number | undefined;
            readonly fps?: number | undefined;
            readonly hasROI?: boolean | undefined;
            readonly outsideFrameCount?: number | undefined;
=======
    }, VideoList | {
        videos: {
            id: number;
            originalFileName: string;
            status: string;
            assignedUser?: string | null;
            anonymized: boolean;
>>>>>>> 48bef31f
        }[];
        readonly labels: readonly {
            readonly id: number;
            readonly name: string;
            readonly color?: string | undefined;
        }[];
<<<<<<< HEAD
    }>>;
    videoMeta: Readonly<Ref<{
        readonly id: number;
        readonly original_file_name: string;
        readonly status: string;
        readonly assignedUser?: string | null | undefined;
        readonly anonymized: boolean;
        readonly duration?: number | undefined;
        readonly fps?: number | undefined;
        readonly hasROI?: boolean | undefined;
        readonly outsideFrameCount?: number | undefined;
    } | null, {
        readonly id: number;
        readonly original_file_name: string;
        readonly status: string;
        readonly assignedUser?: string | null | undefined;
        readonly anonymized: boolean;
        readonly duration?: number | undefined;
        readonly fps?: number | undefined;
        readonly hasROI?: boolean | undefined;
        readonly outsideFrameCount?: number | undefined;
    } | null>>;
    allSegments: ComputedRef<Segment[]>;
    draftSegment: Readonly<Ref<{
        readonly start: number;
        readonly end: number | null;
        readonly id: string | number;
        readonly label: string;
        readonly startTime: number;
        readonly endTime: number | null;
    } | null, {
        readonly start: number;
        readonly end: number | null;
        readonly id: string | number;
        readonly label: string;
        readonly startTime: number;
        readonly endTime: number | null;
    } | null>>;
    activeSegment: ComputedRef<Segment | null>;
    duration: ComputedRef<number>;
    hasVideo: ComputedRef<boolean>;
    segments: ComputedRef<Segment[]>;
    labels: ComputedRef<LabelMeta[]>;
=======
    }>;
    videoMeta: import("vue").Ref<{
        id: number;
        originalFileName: string;
        file: string | null;
        videoUrl: string | null;
        fullVideoPath: string | null;
        sensitiveMetaId: number;
        patientFirstName: string | null;
        patientLastName: string | null;
        patientDob: string | null;
        examinationDate: string | null;
        duration: number | null;
    }, VideoFileMeta | {
        id: number;
        originalFileName: string;
        file: string | null;
        videoUrl: string | null;
        fullVideoPath: string | null;
        sensitiveMetaId: number;
        patientFirstName: string | null;
        patientLastName: string | null;
        patientDob: string | null;
        examinationDate: string | null;
        duration: number | null;
    }>;
    hasVideo: import("vue").ComputedRef<boolean>;
    duration: import("vue").ComputedRef<number>;
    fetchVideoMeta: (id: number) => Promise<void>;
    updateSensitiveMeta: (payload: SensitiveMetaUpdatePayload) => Promise<void>;
    clearVideoMeta: () => void;
    fetchAllVideos: () => void;
    uploadRevert: (uniqueFileId: string, load: () => void, error: (message: string) => void) => void;
    uploadProcess: (fieldName: string, file: File, metadata: any, load: (serverFileId: string) => void, error: (message: string) => void) => void;
>>>>>>> 48bef31f
    clearVideo: () => void;
    setVideo: (video: VideoAnnotation) => void;
    loadVideo: (videoId: string) => Promise<void>;
    fetchVideoUrl: (videoId?: string | number) => Promise<void>;
    fetchAllSegments: (id: string) => Promise<void>;
    fetchAllVideos: () => Promise<VideoList>;
    fetchVideoMeta: (lastId?: string) => Promise<any>;
    fetchVideoSegments: (videoId: string) => Promise<void>;
    fetchSegmentsByLabel: (id: string, label?: string) => Promise<void>;
    createSegment: (videoId: string, label: string, startTime: number, endTime: number) => Promise<Segment | null>;
    patchSegmentLocally: (id: string | number, updates: Partial<Segment>) => void;
    updateSegment: (segmentId: string | number, updates: SegmentUpdatePayload) => Promise<boolean>;
    deleteSegment: (segmentId: string | number) => Promise<boolean>;
    removeSegment: (segmentId: number) => void;
    saveAnnotations: () => Promise<void>;
    uploadRevert: (uniqueFileId: string, load: UploadLoadCallback, error: UploadErrorCallback) => void;
    uploadProcess: (fieldName: string, file: File, metadata: any, load: UploadLoadCallback, error: UploadErrorCallback) => void;
    getSegmentStyle: (segment: Segment, videoDuration: number) => SegmentStyle;
    getColorForLabel: (label: string) => string;
    getTranslationForLabel: (label: string) => string;
    jumpToSegment: (segment: Segment, videoElement: HTMLVideoElement | null) => void;
    setActiveSegment: (segmentId: string | number | null) => void;
    updateVideoStatus: (status: VideoStatus) => Promise<void>;
    assignUserToVideo: (user: string) => Promise<void>;
    updateSensitiveMeta: (payload: any) => Promise<boolean>;
    clearVideoMeta: () => void;
    startDraft: (label: string, startTime: number) => void;
    updateDraftEnd: (endTime: number) => void;
    commitDraft: () => Promise<Segment | null>;
    cancelDraft: () => void;
    createFiveSecondSegment: (clickTime: number, label: string) => Promise<Segment | null>;
    formatTime: (seconds: number) => string;
    getSegmentOptions: () => SegmentOption[];
    clearSegments: () => void;
}, "clearVideo" | "setVideo" | "loadVideo" | "fetchVideoUrl" | "fetchAllSegments" | "fetchAllVideos" | "fetchVideoMeta" | "fetchVideoSegments" | "fetchSegmentsByLabel" | "createSegment" | "patchSegmentLocally" | "updateSegment" | "deleteSegment" | "removeSegment" | "saveAnnotations" | "uploadRevert" | "uploadProcess" | "getSegmentStyle" | "getColorForLabel" | "getTranslationForLabel" | "jumpToSegment" | "setActiveSegment" | "updateVideoStatus" | "assignUserToVideo" | "updateSensitiveMeta" | "clearVideoMeta" | "startDraft" | "updateDraftEnd" | "commitDraft" | "cancelDraft" | "createFiveSecondSegment" | "formatTime" | "getSegmentOptions" | "clearSegments">>;
export type { Segment, VideoAnnotation, VideoMeta, LabelMeta, VideoList, DraftSegment, SegmentOption, SegmentStyle, VideoStatus, LabelKey, BackendFramePrediction };<|MERGE_RESOLUTION|>--- conflicted
+++ resolved
@@ -155,98 +155,7 @@
 type UploadLoadCallback = (serverFileId?: string) => void;
 type UploadErrorCallback = (message: string) => void;
 export declare const useVideoStore: import("pinia").StoreDefinition<"video", import("pinia")._UnwrapAll<Pick<{
-    currentVideo: Readonly<Ref<{
-        readonly id: string | number;
-        readonly isAnnotated: boolean;
-        readonly errorMessage: string;
-        readonly segments: readonly {
-            readonly id: string | number;
-            readonly label: string;
-            readonly startTime: number;
-            readonly endTime: number;
-            readonly avgConfidence: number;
-            readonly videoID?: number | undefined;
-            readonly labelID?: number | undefined;
-            readonly label_name?: string | undefined;
-            readonly frames?: {
-                readonly [x: string]: {
-                    readonly frame_filename: string;
-                    readonly frame_file_path: string;
-                    readonly predictions: {
-                        readonly frame_number: number;
-                        readonly label: string;
-                        readonly confidence: number;
-                    };
-                };
-            } | undefined;
-            readonly isDraft?: boolean | undefined;
-            readonly color?: string | undefined;
-            readonly startFrameNumber?: number | undefined;
-            readonly endFrameNumber?: number | undefined;
-            readonly usingFPS?: boolean | undefined;
-        }[];
-<<<<<<< HEAD
-        readonly videoUrl: string;
-        readonly status: VideoStatus;
-        readonly assignedUser: string | null;
-        readonly duration?: number | undefined;
-        readonly fps?: number | undefined;
-    } | null, {
-        readonly id: string | number;
-        readonly isAnnotated: boolean;
-        readonly errorMessage: string;
-        readonly segments: readonly {
-            readonly id: string | number;
-            readonly label: string;
-            readonly startTime: number;
-            readonly endTime: number;
-            readonly avgConfidence: number;
-            readonly videoID?: number | undefined;
-            readonly labelID?: number | undefined;
-            readonly label_name?: string | undefined;
-            readonly frames?: {
-                readonly [x: string]: {
-                    readonly frame_filename: string;
-                    readonly frame_file_path: string;
-                    readonly predictions: {
-                        readonly frame_number: number;
-                        readonly label: string;
-                        readonly confidence: number;
-                    };
-                };
-            } | undefined;
-            readonly isDraft?: boolean | undefined;
-            readonly color?: string | undefined;
-            readonly startFrameNumber?: number | undefined;
-            readonly endFrameNumber?: number | undefined;
-            readonly usingFPS?: boolean | undefined;
-        }[];
-        readonly videoUrl: string;
-        readonly status: VideoStatus;
-        readonly assignedUser: string | null;
-        readonly duration?: number | undefined;
-        readonly fps?: number | undefined;
-    } | null>>;
-    errorMessage: Readonly<Ref<string, string>>;
-    videoUrl: Readonly<Ref<string, string>>;
-    segmentsByLabel: Record<string, Segment[]>;
-    videoList: Readonly<Ref<{
-        readonly videos: readonly {
-            readonly id: number;
-            readonly original_file_name: string;
-            readonly status: string;
-            readonly assignedUser?: string | null | undefined;
-            readonly anonymized: boolean;
-            readonly duration?: number | undefined;
-            readonly fps?: number | undefined;
-            readonly hasROI?: boolean | undefined;
-            readonly outsideFrameCount?: number | undefined;
-=======
-        videoUrl: string;
-        id: string;
-        status: 'in_progress' | 'available' | 'completed';
-        assignedUser: string | null;
-    }, VideoAnnotation | {
+    currentVideo: import("vue").Ref<{
         isAnnotated: boolean;
         errorMessage: string;
         segments: {
@@ -261,7 +170,22 @@
         id: string;
         status: 'in_progress' | 'available' | 'completed';
         assignedUser: string | null;
-    }>;
+    } | null, VideoAnnotation | {
+        isAnnotated: boolean;
+        errorMessage: string;
+        segments: {
+            id: string;
+            label: string;
+            label_display: string;
+            startTime: number;
+            endTime: number;
+            avgConfidence: number;
+        }[];
+        videoUrl: string;
+        id: string;
+        status: 'in_progress' | 'available' | 'completed';
+        assignedUser: string | null;
+    } | null>;
     errorMessage: import("vue").Ref<string, string>;
     videoUrl: import("vue").Ref<string, string>;
     segmentsByLabel: import("vue").Ref<Record<string, Segment[]>, Record<string, Segment[]>>;
@@ -271,87 +195,27 @@
             id: number;
             originalFileName: string;
             status: string;
-            assignedUser?: string | null;
+            assignedUser?: string | null | undefined;
             anonymized: boolean;
->>>>>>> 48bef31f
         }[];
         readonly labels: readonly {
             readonly id: number;
             readonly name: string;
             readonly color?: string | undefined;
         }[];
-<<<<<<< HEAD
-    }, {
-        readonly videos: readonly {
-            readonly id: number;
-            readonly original_file_name: string;
-            readonly status: string;
-            readonly assignedUser?: string | null | undefined;
-            readonly anonymized: boolean;
-            readonly duration?: number | undefined;
-            readonly fps?: number | undefined;
-            readonly hasROI?: boolean | undefined;
-            readonly outsideFrameCount?: number | undefined;
-=======
     }, VideoList | {
         videos: {
             id: number;
             originalFileName: string;
             status: string;
-            assignedUser?: string | null;
+            assignedUser?: string | null | undefined;
             anonymized: boolean;
->>>>>>> 48bef31f
         }[];
         readonly labels: readonly {
             readonly id: number;
             readonly name: string;
             readonly color?: string | undefined;
         }[];
-<<<<<<< HEAD
-    }>>;
-    videoMeta: Readonly<Ref<{
-        readonly id: number;
-        readonly original_file_name: string;
-        readonly status: string;
-        readonly assignedUser?: string | null | undefined;
-        readonly anonymized: boolean;
-        readonly duration?: number | undefined;
-        readonly fps?: number | undefined;
-        readonly hasROI?: boolean | undefined;
-        readonly outsideFrameCount?: number | undefined;
-    } | null, {
-        readonly id: number;
-        readonly original_file_name: string;
-        readonly status: string;
-        readonly assignedUser?: string | null | undefined;
-        readonly anonymized: boolean;
-        readonly duration?: number | undefined;
-        readonly fps?: number | undefined;
-        readonly hasROI?: boolean | undefined;
-        readonly outsideFrameCount?: number | undefined;
-    } | null>>;
-    allSegments: ComputedRef<Segment[]>;
-    draftSegment: Readonly<Ref<{
-        readonly start: number;
-        readonly end: number | null;
-        readonly id: string | number;
-        readonly label: string;
-        readonly startTime: number;
-        readonly endTime: number | null;
-    } | null, {
-        readonly start: number;
-        readonly end: number | null;
-        readonly id: string | number;
-        readonly label: string;
-        readonly startTime: number;
-        readonly endTime: number | null;
-    } | null>>;
-    activeSegment: ComputedRef<Segment | null>;
-    duration: ComputedRef<number>;
-    hasVideo: ComputedRef<boolean>;
-    segments: ComputedRef<Segment[]>;
-    labels: ComputedRef<LabelMeta[]>;
-=======
     }>;
     videoMeta: import("vue").Ref<{
         id: number;
@@ -365,7 +229,7 @@
         patientDob: string | null;
         examinationDate: string | null;
         duration: number | null;
-    }, VideoFileMeta | {
+    } | null, VideoFileMeta | {
         id: number;
         originalFileName: string;
         file: string | null;
@@ -377,7 +241,7 @@
         patientDob: string | null;
         examinationDate: string | null;
         duration: number | null;
-    }>;
+    } | null>;
     hasVideo: import("vue").ComputedRef<boolean>;
     duration: import("vue").ComputedRef<number>;
     fetchVideoMeta: (id: number) => Promise<void>;
@@ -386,7 +250,6 @@
     fetchAllVideos: () => void;
     uploadRevert: (uniqueFileId: string, load: () => void, error: (message: string) => void) => void;
     uploadProcess: (fieldName: string, file: File, metadata: any, load: (serverFileId: string) => void, error: (message: string) => void) => void;
->>>>>>> 48bef31f
     clearVideo: () => void;
     setVideo: (video: VideoAnnotation) => void;
     loadVideo: (videoId: string) => Promise<void>;
@@ -411,109 +274,9 @@
     setActiveSegment: (segmentId: string | number | null) => void;
     updateVideoStatus: (status: VideoStatus) => Promise<void>;
     assignUserToVideo: (user: string) => Promise<void>;
-    updateSensitiveMeta: (payload: any) => Promise<boolean>;
-    clearVideoMeta: () => void;
-    startDraft: (label: string, startTime: number) => void;
-    updateDraftEnd: (endTime: number) => void;
-    commitDraft: () => Promise<Segment | null>;
-    cancelDraft: () => void;
-    createFiveSecondSegment: (clickTime: number, label: string) => Promise<Segment | null>;
-    formatTime: (seconds: number) => string;
-    getSegmentOptions: () => SegmentOption[];
-    clearSegments: () => void;
-}, "errorMessage" | "videoUrl" | "currentVideo" | "segmentsByLabel" | "videoList" | "videoMeta" | "draftSegment">>, Pick<{
-    currentVideo: Readonly<Ref<{
-        readonly id: string | number;
-        readonly isAnnotated: boolean;
-        readonly errorMessage: string;
-        readonly segments: readonly {
-            readonly id: string | number;
-            readonly label: string;
-            readonly startTime: number;
-            readonly endTime: number;
-            readonly avgConfidence: number;
-            readonly videoID?: number | undefined;
-            readonly labelID?: number | undefined;
-            readonly label_name?: string | undefined;
-            readonly frames?: {
-                readonly [x: string]: {
-                    readonly frame_filename: string;
-                    readonly frame_file_path: string;
-                    readonly predictions: {
-                        readonly frame_number: number;
-                        readonly label: string;
-                        readonly confidence: number;
-                    };
-                };
-            } | undefined;
-            readonly isDraft?: boolean | undefined;
-            readonly color?: string | undefined;
-            readonly startFrameNumber?: number | undefined;
-            readonly endFrameNumber?: number | undefined;
-            readonly usingFPS?: boolean | undefined;
-        }[];
-<<<<<<< HEAD
-        readonly videoUrl: string;
-        readonly status: VideoStatus;
-        readonly assignedUser: string | null;
-        readonly duration?: number | undefined;
-        readonly fps?: number | undefined;
-    } | null, {
-        readonly id: string | number;
-        readonly isAnnotated: boolean;
-        readonly errorMessage: string;
-        readonly segments: readonly {
-            readonly id: string | number;
-            readonly label: string;
-            readonly startTime: number;
-            readonly endTime: number;
-            readonly avgConfidence: number;
-            readonly videoID?: number | undefined;
-            readonly labelID?: number | undefined;
-            readonly label_name?: string | undefined;
-            readonly frames?: {
-                readonly [x: string]: {
-                    readonly frame_filename: string;
-                    readonly frame_file_path: string;
-                    readonly predictions: {
-                        readonly frame_number: number;
-                        readonly label: string;
-                        readonly confidence: number;
-                    };
-                };
-            } | undefined;
-            readonly isDraft?: boolean | undefined;
-            readonly color?: string | undefined;
-            readonly startFrameNumber?: number | undefined;
-            readonly endFrameNumber?: number | undefined;
-            readonly usingFPS?: boolean | undefined;
-        }[];
-        readonly videoUrl: string;
-        readonly status: VideoStatus;
-        readonly assignedUser: string | null;
-        readonly duration?: number | undefined;
-        readonly fps?: number | undefined;
-    } | null>>;
-    errorMessage: Readonly<Ref<string, string>>;
-    videoUrl: Readonly<Ref<string, string>>;
-    segmentsByLabel: Record<string, Segment[]>;
-    videoList: Readonly<Ref<{
-        readonly videos: readonly {
-            readonly id: number;
-            readonly original_file_name: string;
-            readonly status: string;
-            readonly assignedUser?: string | null | undefined;
-            readonly anonymized: boolean;
-            readonly duration?: number | undefined;
-            readonly fps?: number | undefined;
-            readonly hasROI?: boolean | undefined;
-            readonly outsideFrameCount?: number | undefined;
-=======
-        videoUrl: string;
-        id: string;
-        status: 'in_progress' | 'available' | 'completed';
-        assignedUser: string | null;
-    }, VideoAnnotation | {
+    updateSegment: (id: string, partial: Partial<Segment>) => void;
+}, "errorMessage" | "videoUrl" | "currentVideo" | "segmentsByLabel" | "videoList" | "videoMeta">>, Pick<{
+    currentVideo: import("vue").Ref<{
         isAnnotated: boolean;
         errorMessage: string;
         segments: {
@@ -528,7 +291,22 @@
         id: string;
         status: 'in_progress' | 'available' | 'completed';
         assignedUser: string | null;
-    }>;
+    } | null, VideoAnnotation | {
+        isAnnotated: boolean;
+        errorMessage: string;
+        segments: {
+            id: string;
+            label: string;
+            label_display: string;
+            startTime: number;
+            endTime: number;
+            avgConfidence: number;
+        }[];
+        videoUrl: string;
+        id: string;
+        status: 'in_progress' | 'available' | 'completed';
+        assignedUser: string | null;
+    } | null>;
     errorMessage: import("vue").Ref<string, string>;
     videoUrl: import("vue").Ref<string, string>;
     segmentsByLabel: import("vue").Ref<Record<string, Segment[]>, Record<string, Segment[]>>;
@@ -538,87 +316,27 @@
             id: number;
             originalFileName: string;
             status: string;
-            assignedUser?: string | null;
+            assignedUser?: string | null | undefined;
             anonymized: boolean;
->>>>>>> 48bef31f
         }[];
         readonly labels: readonly {
             readonly id: number;
             readonly name: string;
             readonly color?: string | undefined;
         }[];
-<<<<<<< HEAD
-    }, {
-        readonly videos: readonly {
-            readonly id: number;
-            readonly original_file_name: string;
-            readonly status: string;
-            readonly assignedUser?: string | null | undefined;
-            readonly anonymized: boolean;
-            readonly duration?: number | undefined;
-            readonly fps?: number | undefined;
-            readonly hasROI?: boolean | undefined;
-            readonly outsideFrameCount?: number | undefined;
-=======
     }, VideoList | {
         videos: {
             id: number;
             originalFileName: string;
             status: string;
-            assignedUser?: string | null;
+            assignedUser?: string | null | undefined;
             anonymized: boolean;
->>>>>>> 48bef31f
         }[];
         readonly labels: readonly {
             readonly id: number;
             readonly name: string;
             readonly color?: string | undefined;
         }[];
-<<<<<<< HEAD
-    }>>;
-    videoMeta: Readonly<Ref<{
-        readonly id: number;
-        readonly original_file_name: string;
-        readonly status: string;
-        readonly assignedUser?: string | null | undefined;
-        readonly anonymized: boolean;
-        readonly duration?: number | undefined;
-        readonly fps?: number | undefined;
-        readonly hasROI?: boolean | undefined;
-        readonly outsideFrameCount?: number | undefined;
-    } | null, {
-        readonly id: number;
-        readonly original_file_name: string;
-        readonly status: string;
-        readonly assignedUser?: string | null | undefined;
-        readonly anonymized: boolean;
-        readonly duration?: number | undefined;
-        readonly fps?: number | undefined;
-        readonly hasROI?: boolean | undefined;
-        readonly outsideFrameCount?: number | undefined;
-    } | null>>;
-    allSegments: ComputedRef<Segment[]>;
-    draftSegment: Readonly<Ref<{
-        readonly start: number;
-        readonly end: number | null;
-        readonly id: string | number;
-        readonly label: string;
-        readonly startTime: number;
-        readonly endTime: number | null;
-    } | null, {
-        readonly start: number;
-        readonly end: number | null;
-        readonly id: string | number;
-        readonly label: string;
-        readonly startTime: number;
-        readonly endTime: number | null;
-    } | null>>;
-    activeSegment: ComputedRef<Segment | null>;
-    duration: ComputedRef<number>;
-    hasVideo: ComputedRef<boolean>;
-    segments: ComputedRef<Segment[]>;
-    labels: ComputedRef<LabelMeta[]>;
-=======
     }>;
     videoMeta: import("vue").Ref<{
         id: number;
@@ -632,7 +350,7 @@
         patientDob: string | null;
         examinationDate: string | null;
         duration: number | null;
-    }, VideoFileMeta | {
+    } | null, VideoFileMeta | {
         id: number;
         originalFileName: string;
         file: string | null;
@@ -644,7 +362,7 @@
         patientDob: string | null;
         examinationDate: string | null;
         duration: number | null;
-    }>;
+    } | null>;
     hasVideo: import("vue").ComputedRef<boolean>;
     duration: import("vue").ComputedRef<number>;
     fetchVideoMeta: (id: number) => Promise<void>;
@@ -653,7 +371,6 @@
     fetchAllVideos: () => void;
     uploadRevert: (uniqueFileId: string, load: () => void, error: (message: string) => void) => void;
     uploadProcess: (fieldName: string, file: File, metadata: any, load: (serverFileId: string) => void, error: (message: string) => void) => void;
->>>>>>> 48bef31f
     clearVideo: () => void;
     setVideo: (video: VideoAnnotation) => void;
     loadVideo: (videoId: string) => Promise<void>;
@@ -678,109 +395,9 @@
     setActiveSegment: (segmentId: string | number | null) => void;
     updateVideoStatus: (status: VideoStatus) => Promise<void>;
     assignUserToVideo: (user: string) => Promise<void>;
-    updateSensitiveMeta: (payload: any) => Promise<boolean>;
-    clearVideoMeta: () => void;
-    startDraft: (label: string, startTime: number) => void;
-    updateDraftEnd: (endTime: number) => void;
-    commitDraft: () => Promise<Segment | null>;
-    cancelDraft: () => void;
-    createFiveSecondSegment: (clickTime: number, label: string) => Promise<Segment | null>;
-    formatTime: (seconds: number) => string;
-    getSegmentOptions: () => SegmentOption[];
-    clearSegments: () => void;
-}, "duration" | "segments" | "labels" | "allSegments" | "activeSegment" | "hasVideo">, Pick<{
-    currentVideo: Readonly<Ref<{
-        readonly id: string | number;
-        readonly isAnnotated: boolean;
-        readonly errorMessage: string;
-        readonly segments: readonly {
-            readonly id: string | number;
-            readonly label: string;
-            readonly startTime: number;
-            readonly endTime: number;
-            readonly avgConfidence: number;
-            readonly videoID?: number | undefined;
-            readonly labelID?: number | undefined;
-            readonly label_name?: string | undefined;
-            readonly frames?: {
-                readonly [x: string]: {
-                    readonly frame_filename: string;
-                    readonly frame_file_path: string;
-                    readonly predictions: {
-                        readonly frame_number: number;
-                        readonly label: string;
-                        readonly confidence: number;
-                    };
-                };
-            } | undefined;
-            readonly isDraft?: boolean | undefined;
-            readonly color?: string | undefined;
-            readonly startFrameNumber?: number | undefined;
-            readonly endFrameNumber?: number | undefined;
-            readonly usingFPS?: boolean | undefined;
-        }[];
-<<<<<<< HEAD
-        readonly videoUrl: string;
-        readonly status: VideoStatus;
-        readonly assignedUser: string | null;
-        readonly duration?: number | undefined;
-        readonly fps?: number | undefined;
-    } | null, {
-        readonly id: string | number;
-        readonly isAnnotated: boolean;
-        readonly errorMessage: string;
-        readonly segments: readonly {
-            readonly id: string | number;
-            readonly label: string;
-            readonly startTime: number;
-            readonly endTime: number;
-            readonly avgConfidence: number;
-            readonly videoID?: number | undefined;
-            readonly labelID?: number | undefined;
-            readonly label_name?: string | undefined;
-            readonly frames?: {
-                readonly [x: string]: {
-                    readonly frame_filename: string;
-                    readonly frame_file_path: string;
-                    readonly predictions: {
-                        readonly frame_number: number;
-                        readonly label: string;
-                        readonly confidence: number;
-                    };
-                };
-            } | undefined;
-            readonly isDraft?: boolean | undefined;
-            readonly color?: string | undefined;
-            readonly startFrameNumber?: number | undefined;
-            readonly endFrameNumber?: number | undefined;
-            readonly usingFPS?: boolean | undefined;
-        }[];
-        readonly videoUrl: string;
-        readonly status: VideoStatus;
-        readonly assignedUser: string | null;
-        readonly duration?: number | undefined;
-        readonly fps?: number | undefined;
-    } | null>>;
-    errorMessage: Readonly<Ref<string, string>>;
-    videoUrl: Readonly<Ref<string, string>>;
-    segmentsByLabel: Record<string, Segment[]>;
-    videoList: Readonly<Ref<{
-        readonly videos: readonly {
-            readonly id: number;
-            readonly original_file_name: string;
-            readonly status: string;
-            readonly assignedUser?: string | null | undefined;
-            readonly anonymized: boolean;
-            readonly duration?: number | undefined;
-            readonly fps?: number | undefined;
-            readonly hasROI?: boolean | undefined;
-            readonly outsideFrameCount?: number | undefined;
-=======
-        videoUrl: string;
-        id: string;
-        status: 'in_progress' | 'available' | 'completed';
-        assignedUser: string | null;
-    }, VideoAnnotation | {
+    updateSegment: (id: string, partial: Partial<Segment>) => void;
+}, "duration" | "allSegments" | "hasVideo">, Pick<{
+    currentVideo: import("vue").Ref<{
         isAnnotated: boolean;
         errorMessage: string;
         segments: {
@@ -795,7 +412,22 @@
         id: string;
         status: 'in_progress' | 'available' | 'completed';
         assignedUser: string | null;
-    }>;
+    } | null, VideoAnnotation | {
+        isAnnotated: boolean;
+        errorMessage: string;
+        segments: {
+            id: string;
+            label: string;
+            label_display: string;
+            startTime: number;
+            endTime: number;
+            avgConfidence: number;
+        }[];
+        videoUrl: string;
+        id: string;
+        status: 'in_progress' | 'available' | 'completed';
+        assignedUser: string | null;
+    } | null>;
     errorMessage: import("vue").Ref<string, string>;
     videoUrl: import("vue").Ref<string, string>;
     segmentsByLabel: import("vue").Ref<Record<string, Segment[]>, Record<string, Segment[]>>;
@@ -805,87 +437,27 @@
             id: number;
             originalFileName: string;
             status: string;
-            assignedUser?: string | null;
+            assignedUser?: string | null | undefined;
             anonymized: boolean;
->>>>>>> 48bef31f
         }[];
         readonly labels: readonly {
             readonly id: number;
             readonly name: string;
             readonly color?: string | undefined;
         }[];
-<<<<<<< HEAD
-    }, {
-        readonly videos: readonly {
-            readonly id: number;
-            readonly original_file_name: string;
-            readonly status: string;
-            readonly assignedUser?: string | null | undefined;
-            readonly anonymized: boolean;
-            readonly duration?: number | undefined;
-            readonly fps?: number | undefined;
-            readonly hasROI?: boolean | undefined;
-            readonly outsideFrameCount?: number | undefined;
-=======
     }, VideoList | {
         videos: {
             id: number;
             originalFileName: string;
             status: string;
-            assignedUser?: string | null;
+            assignedUser?: string | null | undefined;
             anonymized: boolean;
->>>>>>> 48bef31f
         }[];
         readonly labels: readonly {
             readonly id: number;
             readonly name: string;
             readonly color?: string | undefined;
         }[];
-<<<<<<< HEAD
-    }>>;
-    videoMeta: Readonly<Ref<{
-        readonly id: number;
-        readonly original_file_name: string;
-        readonly status: string;
-        readonly assignedUser?: string | null | undefined;
-        readonly anonymized: boolean;
-        readonly duration?: number | undefined;
-        readonly fps?: number | undefined;
-        readonly hasROI?: boolean | undefined;
-        readonly outsideFrameCount?: number | undefined;
-    } | null, {
-        readonly id: number;
-        readonly original_file_name: string;
-        readonly status: string;
-        readonly assignedUser?: string | null | undefined;
-        readonly anonymized: boolean;
-        readonly duration?: number | undefined;
-        readonly fps?: number | undefined;
-        readonly hasROI?: boolean | undefined;
-        readonly outsideFrameCount?: number | undefined;
-    } | null>>;
-    allSegments: ComputedRef<Segment[]>;
-    draftSegment: Readonly<Ref<{
-        readonly start: number;
-        readonly end: number | null;
-        readonly id: string | number;
-        readonly label: string;
-        readonly startTime: number;
-        readonly endTime: number | null;
-    } | null, {
-        readonly start: number;
-        readonly end: number | null;
-        readonly id: string | number;
-        readonly label: string;
-        readonly startTime: number;
-        readonly endTime: number | null;
-    } | null>>;
-    activeSegment: ComputedRef<Segment | null>;
-    duration: ComputedRef<number>;
-    hasVideo: ComputedRef<boolean>;
-    segments: ComputedRef<Segment[]>;
-    labels: ComputedRef<LabelMeta[]>;
-=======
     }>;
     videoMeta: import("vue").Ref<{
         id: number;
@@ -899,7 +471,7 @@
         patientDob: string | null;
         examinationDate: string | null;
         duration: number | null;
-    }, VideoFileMeta | {
+    } | null, VideoFileMeta | {
         id: number;
         originalFileName: string;
         file: string | null;
@@ -911,7 +483,7 @@
         patientDob: string | null;
         examinationDate: string | null;
         duration: number | null;
-    }>;
+    } | null>;
     hasVideo: import("vue").ComputedRef<boolean>;
     duration: import("vue").ComputedRef<number>;
     fetchVideoMeta: (id: number) => Promise<void>;
@@ -920,7 +492,6 @@
     fetchAllVideos: () => void;
     uploadRevert: (uniqueFileId: string, load: () => void, error: (message: string) => void) => void;
     uploadProcess: (fieldName: string, file: File, metadata: any, load: (serverFileId: string) => void, error: (message: string) => void) => void;
->>>>>>> 48bef31f
     clearVideo: () => void;
     setVideo: (video: VideoAnnotation) => void;
     loadVideo: (videoId: string) => Promise<void>;
