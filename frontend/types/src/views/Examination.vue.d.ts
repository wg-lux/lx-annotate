declare const _default: import("vue").DefineComponent<{}, {}, {}, {}, {}, import("vue").ComponentOptionsMixin, import("vue").ComponentOptionsMixin, {}, string, import("vue").PublicProps, Readonly<{}> & Readonly<{}>, {}, {}, {
    ExaminationGenerator: import("vue").DefineComponent<{}, {
        examinations: import("vue").Ref<{
            id: number;
            name: string;
            domainId?: number | undefined;
            applicableClassifications?: string[] | undefined;
        }[], import("../stores/examinationStore.js").Examination[] | {
            id: number;
            name: string;
            domainId?: number | undefined;
            applicableClassifications?: string[] | undefined;
        }[]>;
        selectedExamId: import("vue").Ref<number, number>;
        activeCategory: import("vue").Ref<keyof import("../stores/examinationStore.js").SubcategoryMap, keyof import("../stores/examinationStore.js").SubcategoryMap>;
        form: import("vue").Ref<{
            selectedLocations: number[];
            selectedInterventions: number[];
            selectedFindings: number[];
            selectedLocationClassifications: number[];
            selectedMorphologyClassifications: number[];
            selectedMorphologyChoices: number[];
        }, {
            selectedLocations: number[];
            selectedInterventions: number[];
            selectedFindings: number[];
            selectedLocationClassifications: number[];
            selectedMorphologyClassifications: number[];
            selectedMorphologyChoices: number[];
        } | {
            selectedLocations: number[];
            selectedInterventions: number[];
            selectedFindings: number[];
            selectedLocationClassifications: number[];
            selectedMorphologyClassifications: number[];
            selectedMorphologyChoices: number[];
        }>;
        tempSelection: import("vue").Ref<{
<<<<<<< HEAD
            locationChoiceId: number | undefined;
            interventionId: number | undefined;
            morphologyChoiceId: number | undefined;
        }, {
            locationChoiceId: number | undefined;
            interventionId: number | undefined;
            morphologyChoiceId: number | undefined;
        } | {
            locationChoiceId: number | undefined;
            interventionId: number | undefined;
            morphologyChoiceId: number | undefined;
=======
            morphologyChoiceId: number;
            locationChoiceId: number;
            interventionId: number;
            instrumentId: number;
        }, {
            morphologyChoiceId: number;
            locationChoiceId: number;
            interventionId: number;
            instrumentId: number;
        } | {
            morphologyChoiceId: number;
            locationChoiceId: number;
            interventionId: number;
            instrumentId: number;
>>>>>>> 48bef31f
        }>;
        subcategories: import("vue").ComputedRef<import("../stores/examinationStore.js").SubcategoryMap>;
        categoryLabels: {
            readonly locationClassifications: "Lokalisierung";
            readonly morphologyClassifications: "Morphologie";
            readonly findings: "Findings";
            readonly interventions: "Interventionen";
        };
        onExamChange: () => Promise<void>;
        onLocationClassificationChange: () => Promise<void>;
        onMorphologyClassificationChange: () => Promise<void>;
        onFindingChange: () => Promise<void>;
        colourMap: {
            locationClassifications: string;
            locationChoices: string;
            morphologyClassifications: string;
            morphologyChoices: string;
            findings: string;
            interventions: string;
        };
<<<<<<< HEAD
        selectedLocationClassificationId: import("vue").Ref<number | null, number | null>;
        selectedMorphologyClassificationId: import("vue").Ref<number | null, number | null>;
        selectedFindingId: import("vue").Ref<number | null, number | null>;
        loading: import("vue").Ref<boolean, boolean>;
        error: import("vue").Ref<string | null, string | null>;
=======
        selectedMorphologyClassificationId: import("vue").Ref<number, number>;
        filteredMorphChoices: import("vue").ComputedRef<import("../stores/examinationStore.js").MorphologyClassificationChoice[]>;
        loading: import("vue").Ref<boolean, boolean>;
        error: import("vue").Ref<string, string>;
        morphologyClassifications: import("vue").Ref<{
            id: number;
            name: string;
        }[], import("../stores/examinationStore.js").MorphologyClassification[] | {
            id: number;
            name: string;
        }[]>;
>>>>>>> 48bef31f
    }, {}, {}, {}, import("vue").ComponentOptionsMixin, import("vue").ComponentOptionsMixin, {}, string, import("vue").PublicProps, Readonly<{}> & Readonly<{}>, {}, {}, {
        ClassificationCard: import("vue").DefineComponent<import("vue").ExtractPropTypes<{
            label: {
                type: StringConstructor;
                required: true;
            };
            options: {
                type: import("vue").PropType<import("../components/Examination/ClassificationCard.vue").Option[]>;
                default: () => any[];
            };
            modelValue: {
                type: import("vue").PropType<number[]>;
                default: () => any[];
            };
            tempValue: {
                type: NumberConstructor;
                default: any;
            };
            compact: {
                type: BooleanConstructor;
                default: boolean;
            };
            singleSelect: {
                type: BooleanConstructor;
                default: boolean;
            };
        }>, {
            localModelValue: import("vue").WritableComputedRef<number[], number[]>;
            localTempValue: import("vue").WritableComputedRef<number, number>;
            singleSelectedValue: import("vue").WritableComputedRef<number, number>;
            isSingleSelection: import("vue").ComputedRef<boolean>;
            selectedLabels: import("vue").ComputedRef<import("../components/Examination/ClassificationCard.vue").Option[]>;
            availableOptions: import("vue").ComputedRef<import("../components/Examination/ClassificationCard.vue").Option[]>;
            selectPrompt: import("vue").ComputedRef<string>;
            addSelected: () => void;
            removeItem: (id: number) => void;
        }, {}, {}, {}, import("vue").ComponentOptionsMixin, import("vue").ComponentOptionsMixin, ("update:modelValue" | "update:tempValue")[], "update:modelValue" | "update:tempValue", import("vue").PublicProps, Readonly<import("vue").ExtractPropTypes<{
            label: {
                type: StringConstructor;
                required: true;
            };
            options: {
                type: import("vue").PropType<import("../components/Examination/ClassificationCard.vue").Option[]>;
                default: () => any[];
            };
            modelValue: {
                type: import("vue").PropType<number[]>;
                default: () => any[];
            };
            tempValue: {
                type: NumberConstructor;
                default: any;
            };
            compact: {
                type: BooleanConstructor;
                default: boolean;
            };
            singleSelect: {
                type: BooleanConstructor;
                default: boolean;
            };
        }>> & Readonly<{
            "onUpdate:modelValue"?: (...args: any[]) => any;
            "onUpdate:tempValue"?: (...args: any[]) => any;
        }>, {
            options: import("../components/Examination/ClassificationCard.vue").Option[];
            modelValue: number[];
            tempValue: number;
            compact: boolean;
            singleSelect: boolean;
        }, {}, {}, {}, string, import("vue").ComponentProvideOptions, true, {}, any>;
    }, {}, string, import("vue").ComponentProvideOptions, true, {}, any>;
}, {}, string, import("vue").ComponentProvideOptions, true, {}, any>;
export default _default;<|MERGE_RESOLUTION|>--- conflicted
+++ resolved
@@ -36,7 +36,6 @@
             selectedMorphologyChoices: number[];
         }>;
         tempSelection: import("vue").Ref<{
-<<<<<<< HEAD
             locationChoiceId: number | undefined;
             interventionId: number | undefined;
             morphologyChoiceId: number | undefined;
@@ -48,22 +47,6 @@
             locationChoiceId: number | undefined;
             interventionId: number | undefined;
             morphologyChoiceId: number | undefined;
-=======
-            morphologyChoiceId: number;
-            locationChoiceId: number;
-            interventionId: number;
-            instrumentId: number;
-        }, {
-            morphologyChoiceId: number;
-            locationChoiceId: number;
-            interventionId: number;
-            instrumentId: number;
-        } | {
-            morphologyChoiceId: number;
-            locationChoiceId: number;
-            interventionId: number;
-            instrumentId: number;
->>>>>>> 48bef31f
         }>;
         subcategories: import("vue").ComputedRef<import("../stores/examinationStore.js").SubcategoryMap>;
         categoryLabels: {
@@ -84,25 +67,11 @@
             findings: string;
             interventions: string;
         };
-<<<<<<< HEAD
         selectedLocationClassificationId: import("vue").Ref<number | null, number | null>;
         selectedMorphologyClassificationId: import("vue").Ref<number | null, number | null>;
         selectedFindingId: import("vue").Ref<number | null, number | null>;
         loading: import("vue").Ref<boolean, boolean>;
         error: import("vue").Ref<string | null, string | null>;
-=======
-        selectedMorphologyClassificationId: import("vue").Ref<number, number>;
-        filteredMorphChoices: import("vue").ComputedRef<import("../stores/examinationStore.js").MorphologyClassificationChoice[]>;
-        loading: import("vue").Ref<boolean, boolean>;
-        error: import("vue").Ref<string, string>;
-        morphologyClassifications: import("vue").Ref<{
-            id: number;
-            name: string;
-        }[], import("../stores/examinationStore.js").MorphologyClassification[] | {
-            id: number;
-            name: string;
-        }[]>;
->>>>>>> 48bef31f
     }, {}, {}, {}, import("vue").ComponentOptionsMixin, import("vue").ComponentOptionsMixin, {}, string, import("vue").PublicProps, Readonly<{}> & Readonly<{}>, {}, {}, {
         ClassificationCard: import("vue").DefineComponent<import("vue").ExtractPropTypes<{
             label: {
