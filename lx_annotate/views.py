--- conflicted
+++ resolved
@@ -250,9 +250,6 @@
                 if os.path.exists(temp_file_path):
                     os.remove(temp_file_path)
 
-<<<<<<< HEAD
-        return Response(serializer.errors, status=status.HTTP_400_BAD_REQUEST)
-=======
         return Response(serializer.errors, status=status.HTTP_400_BAD_REQUEST)
 
 @api_view(['POST', 'GET'])
@@ -336,5 +333,4 @@
             return Response(
                 {'error': f'Failed to delete segment: {str(e)}'}, 
                 status=status.HTTP_500_INTERNAL_SERVER_ERROR
-            )
->>>>>>> 5545f1d3
+            )