--- conflicted
+++ resolved
@@ -81,9 +81,6 @@
 ENFORCE_AUTH = os.getenv("ENFORCE_AUTH", "0") == "1"  # default OFF
 
 if ENFORCE_AUTH:
-<<<<<<< HEAD
-    # ✅ Secure dev mode: Keycloak session + RBAC
-=======
     # ✅ Make sure libs/endoreg-db is on sys.path so `config.settings` is importable
     import sys
     from pathlib import Path
@@ -97,7 +94,6 @@
         print(f"⚠️ Keycloak config dir not found or already in sys.path: {KEYCLOAK_CONFIG_ROOT}")
 
     # now this import will succeed
->>>>>>> 230291f0
     from config.settings import keycloak as KEYCLOAK
     DEBUG = False  # force prod behavior so PolicyPermission doesn't bypass
 
